#![allow(
    dead_code,
    mutable_transmutes,
    non_camel_case_types,
    non_snake_case,
    non_upper_case_globals,
    unused_assignments,
    unused_mut,
    unused_variables,
    unused_parens
)]

use libc::*;
use std::mem;
pub type size_t = libc::c_ulong;

extern "C" {
    fn malloc(_: libc::c_ulong) -> *mut libc::c_void;
    fn calloc(_: libc::c_ulong, _: libc::c_ulong) -> *mut libc::c_void;
    fn realloc(_: *mut libc::c_void, _: libc::c_ulong) -> *mut libc::c_void;
    fn free(__ptr: *mut libc::c_void);
}

#[cfg(not(feature = "miri"))]
extern "C" {
    fn printf(_: *const libc::c_char, _: ...) -> libc::c_int;
}

/// `miri` does not support calling variadic functions like [`printf`],
/// but we want to test for UB, leaks, etc. using `cargo miri run`.
///
/// Luckily, all [`printf`] calls in this module are monomorphic,
/// in that they all have the same format string and same call signature,
/// so we can replace it with a [`printf`] shim that preserves the behavior
/// only for the exact monomorphic usages in this module.
///
/// Note that there is no way to detect `miri` is running,
/// so we have to put this under a separate `miri` feature
/// that should be enabled when testing under `miri` with
/// `cargo miri run --features miri`.
#[cfg(feature = "miri")]
fn printf(fmt: *const libc::c_char, i: i32) -> libc::c_int {
    use std::ffi::CStr;
    assert_eq!(
        unsafe { CStr::from_ptr(fmt) },
        CStr::from_bytes_with_nul(b"%i\n\x00").unwrap()
    );
    let s = format!("{i}\n");
    print!("{s}");
    s.len() as libc::c_int
}

/// Hidden from instrumentation so that we can polyfill [`reallocarray`] with it.
const REALLOC: unsafe extern "C" fn(*mut libc::c_void, libc::c_ulong) -> *mut libc::c_void =
    realloc;

/// Polyfill [`reallocarray`] as macOS does not have [`reallocarray`].
///
/// Normally we'd only polyfill it on macOS, but then we'd need a different snapshot file for macOS,
/// as polyfilling results in a couple of extra copies.
/// Thus, we just polyfill always.
#[no_mangle]
unsafe fn reallocarray(ptr: *mut libc::c_void, nmemb: size_t, size: size_t) -> *mut libc::c_void {
    REALLOC(ptr, nmemb * size)
}

#[derive(Copy, Clone)]
#[repr(C)]
pub struct T {
    pub field: libc::c_int,
    pub field2: libc::c_ulong,
    pub field3: *const S,
    pub field4: libc::c_int,
}

#[derive(Copy, Clone)]
#[repr(C)]
pub struct S {
    pub field: libc::c_int,
    pub field2: libc::c_ulong,
    pub field3: *const S,
    pub field4: T,
}

#[no_mangle]
pub static mut global: *mut S = 0 as *const S as *mut S;

#[no_mangle]
pub unsafe extern "C" fn malloc_wrapper(mut size: size_t) -> *mut libc::c_void {
    return malloc(size);
}

#[no_mangle]
pub unsafe extern "C" fn recur(x: libc::c_int, s: *mut S) {
    if x == 0 {
        return free(s as *mut libc::c_void);
    }

    recur(x - 1, s);
    let y = s;
}

#[no_mangle]
pub unsafe extern "C" fn simple() {
    let mut x = malloc(mem::size_of::<S>() as c_ulong) as *mut S;
    let mut x2 = x;
    let y = malloc(mem::size_of::<S>() as c_ulong) as *mut S;
    let z = std::ptr::addr_of!((*x).field);
    x = y;
    (*x).field = 10i32;
    (*y).field = (*x).field;
    (*x).field2 = 9u64;
    let k = (*x).field;
    let z = std::ptr::addr_of!((*x).field2);
    (*x).field3 = std::ptr::addr_of!(*x) as *const S;
    (*y).field4 = T {
        field: 0i32,
        field2: 0u64,
        field3: 0 as *const S,
        field4: 0i32,
    };
    let s = *y;
    *x = s;
    recur(3, x);
    free(x2 as *mut libc::c_void);
}

#[no_mangle]
pub unsafe extern "C" fn simple1() {
    let mut x = malloc(mem::size_of::<S>() as c_ulong) as *mut S;
    let z = realloc(x as *mut libc::c_void, mem::size_of::<S>() as c_ulong) as *mut S;

    let x_copy = z;
    (*x_copy).field = 10i32;
    let x_copy_2 = z;
    let x_copy_copy = x_copy;
    let addr_of_copy = std::ptr::addr_of!(x_copy_copy);
    let i_cast = x as usize;
    let x_from_int = i_cast as *const libc::c_void;
    free(z as *mut libc::c_void);
}

#[derive(Copy, Clone)]
#[repr(C)]
pub struct connection {
    pub fd: libc::c_int,
    pub fdn: *mut fdnode,
}

#[derive(Copy, Clone)]
#[repr(C)]
pub struct server {
    pub ev: *mut fdevents,
}

pub struct fdevents {
    pub fdarray: *mut *mut fdnode,
}

pub type handler_t = libc::c_uint;

pub type fdevent_handler =
    Option<unsafe extern "C" fn(*mut libc::c_void, libc::c_int) -> handler_t>;

unsafe extern "C" fn connection_handle_fdevent(
    context: *mut libc::c_void,
    revents: libc::c_int,
) -> handler_t {
    return 1;
}

pub struct fdnode_st {
    pub handler: fdevent_handler,
    pub ctx: *mut libc::c_void,
    pub fd: libc::c_int,
    pub events: libc::c_int,
    pub fde_ndx: libc::c_int,
}

pub type fdnode = fdnode_st;

unsafe extern "C" fn fdnode_init() -> *mut fdnode {
    let fdn: *mut fdnode = calloc(
        1 as libc::c_int as libc::c_ulong,
        ::std::mem::size_of::<fdnode>() as libc::c_ulong,
    ) as *mut fdnode;
    if fdn.is_null() {
        println!("It's null");
    }
    return fdn;
}

#[no_mangle]
pub unsafe extern "C" fn fdevent_register(
    mut ev: *mut fdevents,
    mut fd: libc::c_int,
    mut handler: fdevent_handler,
    mut ctx: *mut libc::c_void,
) -> *mut fdnode {
    let ref mut fresh0 = *((*ev).fdarray).offset(fd as isize);
    *fresh0 = fdnode_init();
    let mut fdn: *mut fdnode = *fresh0;
    (*fdn).handler = handler;
    (*fdn).fd = fd;
    (*fdn).ctx = ctx;
    (*fdn).events = 0 as libc::c_int;
    (*fdn).fde_ndx = -(1 as libc::c_int);
    return fdn;
}

#[no_mangle]
pub unsafe extern "C" fn connection_accepted(
    mut srv: *mut server,
    mut cnt: libc::c_int,
) -> *mut connection {
    let con = malloc(::std::mem::size_of::<connection>() as libc::c_ulong) as *mut connection;
    (*con).fd = cnt;
    (*con).fdn = fdevent_register(
        (*srv).ev,
        (*con).fd,
        Some(
            connection_handle_fdevent
                as unsafe extern "C" fn(*mut libc::c_void, libc::c_int) -> handler_t,
        ),
        con as *mut libc::c_void,
    );
    return con;
}

unsafe extern "C" fn connection_close(mut srv: *mut server, mut con: *mut connection) {
    fdevent_fdnode_event_del((*srv).ev, (*con).fdn);
    fdevent_unregister((*srv).ev, (*con).fd);
    free(con as *mut libc::c_void);
}

#[no_mangle]
pub unsafe extern "C" fn fdevent_fdnode_event_del(mut ev: *mut fdevents, mut fdn: *mut fdnode) {
    if !fdn.is_null() {
        fdevent_fdnode_event_unsetter(ev, fdn);
    }
}

unsafe extern "C" fn fdevent_fdnode_event_unsetter(mut ev: *mut fdevents, mut fdn: *mut fdnode) {
    if -(1 as libc::c_int) == (*fdn).fde_ndx {
        return;
    }
    (*fdn).fde_ndx = -(1 as libc::c_int);
    (*fdn).events = 0 as libc::c_int;
}

#[no_mangle]
pub unsafe extern "C" fn fdevent_unregister(mut ev: *mut fdevents, mut fd: libc::c_int) {
    let mut fdn: *mut fdnode = *((*ev).fdarray).offset(fd as isize);
    if fdn as uintptr_t & 0x3 as libc::c_int as usize != 0 as uintptr_t {
        return;
    }
    let ref mut fresh1 = *((*ev).fdarray).offset(fd as isize);
    *fresh1 = 0 as *mut fdnode;
    fdnode_free(fdn);
}

unsafe extern "C" fn fdnode_free(mut fdn: *mut fdnode) {
    free(fdn as *mut libc::c_void);
}

pub unsafe extern "C" fn lighttpd_test() {
    let fdarr = malloc(::std::mem::size_of::<*mut fdnode>() as libc::c_ulong) as *mut *mut fdnode;
    let fdes = malloc(::std::mem::size_of::<fdevents>() as libc::c_ulong) as *mut fdevents;
    (*fdes).fdarray = fdarr;
    let ref mut srvr = server { ev: fdes };
    let connection = connection_accepted(srvr as *mut server, 0);
    connection_close(srvr, connection);
    free(fdarr as *mut libc::c_void);
    free(fdes as *mut libc::c_void);
}

#[no_mangle]
pub unsafe extern "C" fn exercise_allocator() {
    let mut s: *mut S = malloc(::std::mem::size_of::<S>() as libc::c_ulong) as *mut S;
    (*s).field = 10i32;
    printf(b"%i\n\x00" as *const u8 as *const libc::c_char, (*s).field);
    s = realloc(
        s as *mut libc::c_void,
        (2i32 as libc::c_ulong).wrapping_mul(::std::mem::size_of::<S>() as libc::c_ulong),
    ) as *mut S;
    (*s.offset(0isize)).field = 10i32;
    (*s.offset(1isize)).field = 11i32;
    let mut i: libc::c_int = 0i32;
    while i < 2i32 {
        printf(
            b"%i\n\x00" as *const u8 as *const libc::c_char,
            (*s.offset(i as isize)).field,
        );
        i += 1
    }
    s = reallocarray(
        s as *mut libc::c_void,
        3i32 as size_t,
        ::std::mem::size_of::<S>() as libc::c_ulong,
    ) as *mut S;
    (*s.offset(0isize)).field = 10i32;
    (*s.offset(1isize)).field = 11i32;
    (*s.offset(2isize)).field = 12i32;
    let mut i_0: libc::c_int = 0i32;
    while i_0 < 3i32 {
        printf(
            b"%i\n\x00" as *const u8 as *const libc::c_char,
            (*s.offset(i_0 as isize)).field,
        );
        i_0 += 1
    }
    free(s as *mut libc::c_void);
    s = calloc(
        4i32 as libc::c_ulong,
        ::std::mem::size_of::<S>() as libc::c_ulong,
    ) as *mut S;
    (*s.offset(0isize)).field = 10i32;
    (*s.offset(1isize)).field = 11i32;
    (*s.offset(2isize)).field = 12i32;
    (*s.offset(3isize)).field = 13i32;
    let mut i_1: libc::c_int = 0i32;
    while i_1 < 4i32 {
        printf(
            b"%i\n\x00" as *const u8 as *const libc::c_char,
            (*s.offset(i_1 as isize)).field,
        );
        i_1 += 1
    }
    free(s as *mut libc::c_void);
}

#[no_mangle]
pub unsafe extern "C" fn simple_analysis() {
    let mut s: *mut S = malloc(::std::mem::size_of::<S>() as libc::c_ulong) as *mut S;
    (*s).field = 10i32;
    printf(b"%i\n\x00" as *const u8 as *const libc::c_char, (*s).field);
    free(s as *mut libc::c_void);
}

#[no_mangle]
pub unsafe extern "C" fn inter_function_analysis() {
    let mut s: *mut S = malloc_wrapper(::std::mem::size_of::<S>() as libc::c_ulong) as *mut S;
    (*s).field = 11i32;
    printf(b"%i\n\x00" as *const u8 as *const libc::c_char, (*s).field);
    free(s as *mut libc::c_void);
}

#[no_mangle]
pub unsafe extern "C" fn analysis2_helper(mut s: *mut S) {
    printf(b"%i\n\x00" as *const u8 as *const libc::c_char, (*s).field);
}

#[no_mangle]
pub unsafe extern "C" fn analysis2() {
    let mut s: *mut S = malloc(::std::mem::size_of::<S>() as libc::c_ulong) as *mut S;
    (*s).field = 10i32;
    analysis2_helper(s);
    free(s as *mut libc::c_void);
}

#[no_mangle]
pub unsafe extern "C" fn no_owner(mut should_free: libc::c_int) {
    global = malloc(::std::mem::size_of::<S>() as libc::c_ulong) as *mut S;
    if 0 != should_free {
        free(global as *mut libc::c_void);
    };
}

#[no_mangle]
pub unsafe extern "C" fn invalid() {
    let mut s: *mut S = malloc(::std::mem::size_of::<S>() as libc::c_ulong) as *mut S;
    (*s).field = 10i32;
    global = s;
    printf(b"%i\n\x00" as *const u8 as *const libc::c_char, (*s).field);
    printf(
        b"%i\n\x00" as *const u8 as *const libc::c_char,
        (*global).field,
    );
    global = 0 as *mut S;
    free(s as *mut libc::c_void);
}

pub unsafe extern "C" fn testing() {
    let mut x = 10i32;
    let mut y = 32i32;
    let mut ptr = &mut x as *mut i32;
    let ref mut fresh1 = ptr;
    *fresh1 = &mut x as *mut i32;
}

#[no_mangle]
pub unsafe extern "C" fn test_malloc_free() {
    let s = malloc(::std::mem::size_of::<S>() as libc::c_ulong);
    free(s);
}

#[no_mangle]
pub unsafe extern "C" fn test_malloc_free_cast() {
    let s = malloc(::std::mem::size_of::<S>() as libc::c_ulong) as *mut S;
    free(s as *mut libc::c_void);
}

#[no_mangle]
pub unsafe extern "C" fn foo(bar: *mut libc::c_void) {
    let baz = bar;
}

#[no_mangle]
pub unsafe extern "C" fn test_arg() {
    let mut s = malloc(::std::mem::size_of::<S>() as libc::c_ulong);
    foo(s);
    let t = s;
    free(s as *mut libc::c_void);
}

#[no_mangle]
pub unsafe extern "C" fn foo_rec(n: i32, bar: *mut libc::c_void) -> *mut libc::c_void {
    if n != 0 {
        let x = foo_rec(n - 1, bar);
        let baz = x;
        return baz;
    }

    bar
}

#[no_mangle]
pub unsafe extern "C" fn test_arg_rec() {
    let mut s = malloc(::std::mem::size_of::<S>() as libc::c_ulong);
    let t = foo_rec(3, s);
    free(s as *mut libc::c_void);
}

pub fn shared_ref_foo(x: &u8) -> &u8 {
    x
}

#[no_mangle]
pub unsafe extern "C" fn test_addr_taken_arg(mut t: T) {
    t.field3 = 0 as *const S;
    let z = &t;
}
#[no_mangle]
pub unsafe extern "C" fn test_shared_ref() {
    let x = 2;
    let y = &x;
    let z = y;
    let foo = shared_ref_foo(z);
    let bar = std::ptr::addr_of!(*foo);
}

#[no_mangle]
pub unsafe extern "C" fn test_unique_ref() {
    let mut x = 10i32;
    let mut y = 32i32;
    let mut ptr = &mut x as *mut i32;
    let ref mut fresh1 = ptr;
    *fresh1 = &mut x as *mut i32;
}

#[no_mangle]
pub unsafe extern "C" fn test_ref_field() {
    let t = T {
        field: 0i32,
        field2: 0u64,
        field3: 0 as *const S,
        field4: 0i32,
    };

    let ref mut s = S {
        field: 0i32,
        field2: 0u64,
        field3: 0 as *const S,
        field4: t,
    };
    s.field4.field4 = s.field4.field4;
}

#[no_mangle]
pub unsafe extern "C" fn test_addr_taken() {
    let x = 2;
    let y = 2 + x;
    let px = std::ptr::addr_of!(x);
    let z = x + y;
}
#[no_mangle]
pub fn test_addr_taken_cond(cond: bool) {
    // let x = if cond { ... } else { ... }; ... &x ...
    let x = if cond { 1 } else { 2 };

    let y = &x;
    let a = x;
}
#[no_mangle]
pub fn test_addr_taken_init_cond(cond: bool) {
    // let mut x; if cond { x = 1; ... &x ... }; x = 2; ... &x ...
    let mut x;
    let mut y;
    if cond {
        x = 1;
        y = &x;
    }
    x = 2;
    let z = x;
}
#[no_mangle]
pub unsafe fn test_addr_taken_loop() {
    // loop { let x = ...; ... &x ... }
    let mut count = 0;
    loop {
        let x = 2;
        let z = if count % 2 == 0 { &x } else { &1 };
        if count >= 3 {
            break;
        }
        count += *z;
    }
}
#[no_mangle]
pub unsafe extern "C" fn test_realloc_reassign() {
    let mut s = malloc(::std::mem::size_of::<S>() as libc::c_ulong);
    s = realloc(s, 2 * mem::size_of::<S>() as c_ulong);
    free(s);
}

#[no_mangle]
pub unsafe extern "C" fn test_realloc_fresh() {
    let s = malloc(::std::mem::size_of::<S>() as libc::c_ulong);
    let p = realloc(s, mem::size_of::<S>() as c_ulong);
    free(p);
}

#[no_mangle]
pub unsafe extern "C" fn test_load_addr() {
    let s = calloc(1, ::std::mem::size_of::<S>() as libc::c_ulong) as *mut S;
    let x = (*s);
    free(s as *mut libc::c_void);
}

#[no_mangle]
pub unsafe extern "C" fn test_overwrite() {
    let mut s = malloc(::std::mem::size_of::<S>() as libc::c_ulong);
    let s2 = s;
    let t = malloc(::std::mem::size_of::<S>() as libc::c_ulong);
    s = t;
    free(s);
    free(s2);
}

#[no_mangle]
pub unsafe extern "C" fn test_store_addr() {
    let s = malloc(::std::mem::size_of::<S>() as libc::c_ulong) as *mut S;
    (*s).field = 10i32;
    free(s as *mut libc::c_void);
}

#[no_mangle]
pub unsafe extern "C" fn test_load_other_store_self() {
    let s = malloc(::std::mem::size_of::<S>() as libc::c_ulong) as *mut S;
    let t = malloc(::std::mem::size_of::<S>() as libc::c_ulong) as *mut S;
    (*s).field = 10i32;
    (*t).field = (*s).field;
    free(s as *mut libc::c_void);
    free(t as *mut libc::c_void);
}

#[no_mangle]
pub unsafe extern "C" fn test_load_self_store_self() {
    let s = calloc(
        1i32 as libc::c_ulong,
        ::std::mem::size_of::<S>() as libc::c_ulong,
    ) as *mut S;
    (*s).field4.field4 = (*s).field4.field4;
    free(s as *mut libc::c_void);
}

#[no_mangle]
pub unsafe extern "C" fn test_load_self_store_self_inter() {
    let s = calloc(
        1i32 as libc::c_ulong,
        ::std::mem::size_of::<S>() as libc::c_ulong,
    ) as *mut S;
    let y = (*s).field;
    (*s).field = y;
    free(s as *mut libc::c_void);
}

#[no_mangle]
pub unsafe extern "C" fn test_ptr_int_ptr() {
    let mut s = malloc(::std::mem::size_of::<S>() as libc::c_ulong);
    let x = s as usize;
    s = x as *mut libc::c_void;
    free(s);
}

#[no_mangle]
pub unsafe extern "C" fn test_load_value() {
    let s = malloc(::std::mem::size_of::<S>() as libc::c_ulong);
    let ps = std::ptr::addr_of!(s);
    free(*ps);
}

#[no_mangle]
pub unsafe extern "C" fn test_store_value() {
    let mut s = malloc(::std::mem::size_of::<S>() as libc::c_ulong);
    let t = s;
    let mut ps = std::ptr::addr_of_mut!(s);
    *ps = t;
    free(s);
}

#[no_mangle]
pub unsafe extern "C" fn test_store_value_field() {
    let mut s = malloc(::std::mem::size_of::<S>() as libc::c_ulong) as *mut S;
    let t = malloc(::std::mem::size_of::<S>() as libc::c_ulong) as *mut S;
    (*t).field3 = s;
    (*s).field3 = (*t).field3;
    free(t as *mut libc::c_void);
    free(s as *mut libc::c_void);
}

#[no_mangle]
pub unsafe extern "C" fn test_load_value_store_value() {
    let mut s = malloc(::std::mem::size_of::<S>() as libc::c_ulong);
    let ps = std::ptr::addr_of_mut!(s);
    *ps = *ps;
    free(*ps);
}

#[no_mangle]
pub unsafe extern "C" fn insertion_sort(n: libc::c_int, p: *mut libc::c_int) {
    let mut i: libc::c_int = 1 as libc::c_int;
    while i < n {
        let tmp: libc::c_int = *p.offset(i as isize);
        let mut j: libc::c_int = i;
        while j > 0 as libc::c_int && *p.offset((j - 1 as libc::c_int) as isize) > tmp {
            *p.offset(j as isize) = *p.offset((j - 1 as libc::c_int) as isize);
            j -= 1
        }
        *p.offset(j as isize) = tmp;
        i += 1
    }
}

<<<<<<< HEAD
/*
    This is a minimal breaking example from lighttpd where instrumented code failed
    to compile.
*/
#[no_mangle]
#[cold]
unsafe extern "C" fn log_error_va_list_impl(
    mut errh: *const libc::c_void,
    filename: *const libc::c_char,
    line: libc::c_uint,
    fmt: *const libc::c_char,
    mut ap: ::std::ffi::VaList,
    perr: libc::c_int,
) {
    let mut prefix: [libc::c_char; 40] = [0; 40];
    vsprintf(prefix.as_mut_ptr(), fmt, ap.as_va_list());
}
pub unsafe extern "C" fn log_error(
    errh: *mut libc::c_void,
    filename: *const libc::c_char,
    line: libc::c_uint,
    mut fmt: *const libc::c_char,
    mut args: ...
) {
    let mut ap: ::std::ffi::VaListImpl;
    ap = args.clone();
    log_error_va_list_impl(errh, filename, line, fmt, ap.as_va_list(), 0 as libc::c_int);
}

/*
    This is a minimal breaking example from lighttpd where instrumented code failed
    to compile.
*/
fn vsprintf(_: *mut libc::c_char, _: *const libc::c_char, _: ::std::ffi::VaList) -> libc::c_int {
    0
}
#[no_mangle]
pub unsafe extern "C" fn ErrorMsg(
    mut filename: *const libc::c_char,
    mut lineno: libc::c_int,
    mut format: *const libc::c_char,
    mut args: ...
) {
    let mut errmsg: [libc::c_char; 10000] = [0; 10000];
    let mut prefix: [libc::c_char; 40] = [0; 40];
    let mut ap: ::std::ffi::VaListImpl;
    ap = args.clone();
    if lineno > 0 as libc::c_int {
        sprintf(
            prefix.as_mut_ptr(),
            b"%.*s:%d: \0" as *const u8 as *const libc::c_char,
            30 as libc::c_int - 10 as libc::c_int,
            filename,
            lineno,
        );
    } else {
        sprintf(
            prefix.as_mut_ptr(),
            b"%.*s: \0" as *const u8 as *const libc::c_char,
            30 as libc::c_int - 10 as libc::c_int,
            filename,
        );
    }
    vsprintf(errmsg.as_mut_ptr(), format, ap.as_va_list());
}

=======
>>>>>>> c976e3f4
unsafe fn main_0(mut argc: libc::c_int, mut argv: *mut *mut libc::c_char) -> libc::c_int {
    simple();
    exercise_allocator();
    simple_analysis();
    analysis2();
    inter_function_analysis();
    no_owner(0i32);
    free(global as *mut libc::c_void);
    no_owner(1i32);
    invalid();
    testing();
    simple1();

    lighttpd_test();

    test_malloc_free();
    test_malloc_free_cast();
    test_arg();
    test_arg_rec();
    test_shared_ref();
    test_unique_ref();
    test_realloc_reassign();
    test_realloc_fresh();
    test_load_addr();
    test_load_addr();
    test_overwrite();
    test_store_addr();
    test_load_other_store_self();
    test_load_self_store_self();
    test_load_self_store_self_inter();
    test_ptr_int_ptr();
    test_load_value();
    test_store_value();
    test_store_value_field();
    test_load_value_store_value();
    let nums = &mut [2i32, 5i32, 3i32, 1i32, 6i32];
    insertion_sort(nums.len() as libc::c_int, nums as *mut libc::c_int);
    test_ref_field();
    test_addr_taken();
    let mut t = T {
        field: 0i32,
        field2: 0u64,
        field3: 0 as *const S,
        field4: 0i32,
    };
    test_addr_taken_arg(t);
    test_addr_taken_loop();
    test_addr_taken_cond(true);
    test_addr_taken_cond(false);
    test_addr_taken_init_cond(true);
    test_addr_taken_init_cond(false);
    return 0i32;
}

<<<<<<< HEAD
/*
    This is a minimal breaking example where instrumented code failed
    to compile.
*/
pub fn instrument_args_loop() {
    let mut args: Vec<*mut libc::c_char> = Vec::new();
    for arg in ::std::env::args() {}
}

=======
>>>>>>> c976e3f4
pub fn main() {
    let args = ::std::env::args()
        .map(|arg| ::std::ffi::CString::new(arg).expect("Failed to convert argument into CString."))
        .collect::<Vec<_>>();
    let mut args = args
        .iter()
        .map(|arg| arg.as_ptr() as *mut libc::c_char)
        .chain(::std::iter::once(::std::ptr::null_mut()))
        .collect::<Vec<_>>();
    unsafe {
        main_0(
            (args.len() - 1) as libc::c_int,
            args.as_mut_ptr() as *mut *mut libc::c_char,
        );
    }
}<|MERGE_RESOLUTION|>--- conflicted
+++ resolved
@@ -642,7 +642,6 @@
     }
 }
 
-<<<<<<< HEAD
 /*
     This is a minimal breaking example from lighttpd where instrumented code failed
     to compile.
@@ -709,8 +708,6 @@
     vsprintf(errmsg.as_mut_ptr(), format, ap.as_va_list());
 }
 
-=======
->>>>>>> c976e3f4
 unsafe fn main_0(mut argc: libc::c_int, mut argv: *mut *mut libc::c_char) -> libc::c_int {
     simple();
     exercise_allocator();
@@ -765,7 +762,6 @@
     return 0i32;
 }
 
-<<<<<<< HEAD
 /*
     This is a minimal breaking example where instrumented code failed
     to compile.
@@ -775,8 +771,6 @@
     for arg in ::std::env::args() {}
 }
 
-=======
->>>>>>> c976e3f4
 pub fn main() {
     let args = ::std::env::args()
         .map(|arg| ::std::ffi::CString::new(arg).expect("Failed to convert argument into CString."))
