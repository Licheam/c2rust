#!/usr/bin/env bash

set -euox pipefail

CWD="${PWD}"
SCRIPT_PATH="${0}"
SCRIPT_DIR="${CWD}/$(dirname "${SCRIPT_PATH}")"

# Usage: `./pdg.sh <test crate dir> <test binary args...>`
# 
# Environment Variables:
# * `PROFILE` (default `release`):
#       a `cargo` profile as in `target/$PROFILE`
# 
# Instrument and run a test crate and create its PDG.
# 
# 1. Compile `c2rust-dynamic-instrumentation`.
# 3. Redirect `c2rust-dynamic-instrumentation` stdout to `instrument.out.log` in the test crate directory,
#    as it prints a lot of debugging info currently.
# 4. Run the instrumented binary directly.
#    The `bincode`-encoded event log is written to `log.bc`.
# 5. Using the `metadata.bc` metadata and the `log.bc` event log,
#    run `c2rust-pdg` to generate the pdg.
#    The output is saved to `pdg.log` (relative to the test crate directory).
main() {
    local test_dir="${1}"
    local args=("${@:2}")

    local profile_dir_name="${PROFILE:-release}"

    local profile_dir="target/${profile_dir_name}"
    local profile="${profile_dir_name}"
    if [[ "${profile}" == "debug" ]]; then
        profile=dev
    fi
    local profile_args=(--profile "${profile}")

    local instrument="c2rust-instrument"
    cargo build "${profile_args[@]}" --bin "${instrument}"

    local c2rust="${CWD}/${profile_dir}/c2rust"
    local c2rust_instrument="${CWD}/${profile_dir}/${instrument}"
    local metadata="${CWD}/${test_dir}/metadata.bc"

    (cd "${test_dir}"
<<<<<<< HEAD
        local binary_name
        if [[ "${BINARY:-}" != "" ]]; then
            binary_name="${BINARY}"
        else
            binary_name="$(command cargo metadata --format-version 1 \
                | "${SCRIPT_DIR}/get-binary-names-from-cargo-metadata.mjs" default)"
        fi
        local profile_dir="target/debug" # always dev/debug for now
        local binary_path="${profile_dir}/${binary_name}"
        
        if [[ "${c2rust_instrument}" -nt "${metadata}" ]]; then
            cargo clean --profile dev # always dev/debug for now

            unset RUSTFLAGS # transpiled code has tons of warnings; don't allow `-D warnings`
            if ! "${c2rust}" instrument \
                "${metadata}" "${runtime}" \
                -- "${profile_args[@]}"  \
            1> instrument.out.log \
            2> instrument.err.jsonl; then
                on-instrument-failure "${metadata}"
            fi

            if ! [[ -x "${binary_path}" ]]; then
                on-instrument-failure "${metadata}"
            fi
        fi
        
=======
        export RUST_BACKTRACE=1
>>>>>>> d03d1c70
        export INSTRUMENT_BACKEND=log
        export INSTRUMENT_OUTPUT=log.bc
        export INSTRUMENT_OUTPUT_APPEND=false
        export METADATA_FILE="${metadata}"

        time "${c2rust_instrument}" \
            --metadata "${metadata}" \
            -- run "${profile_args[@]}" \
            -- "${args[@]}" \
            1> instrument.out.log
    )
    (cd pdg
        export RUST_BACKTRACE=full # print sources w/ color-eyre
        export RUST_LOG=error
        cargo run \
            "${profile_args[@]}" \
            -- \
            --event-log "../${test_dir}/log.bc" \
            --metadata "${metadata}" \
            --print graphs \
            --print write-permissions \
            --print counts \
        > "../${test_dir}/pdg.log"
    )
}

main "${@}"<|MERGE_RESOLUTION|>--- conflicted
+++ resolved
@@ -43,37 +43,8 @@
     local metadata="${CWD}/${test_dir}/metadata.bc"
 
     (cd "${test_dir}"
-<<<<<<< HEAD
-        local binary_name
-        if [[ "${BINARY:-}" != "" ]]; then
-            binary_name="${BINARY}"
-        else
-            binary_name="$(command cargo metadata --format-version 1 \
-                | "${SCRIPT_DIR}/get-binary-names-from-cargo-metadata.mjs" default)"
-        fi
-        local profile_dir="target/debug" # always dev/debug for now
-        local binary_path="${profile_dir}/${binary_name}"
-        
-        if [[ "${c2rust_instrument}" -nt "${metadata}" ]]; then
-            cargo clean --profile dev # always dev/debug for now
-
-            unset RUSTFLAGS # transpiled code has tons of warnings; don't allow `-D warnings`
-            if ! "${c2rust}" instrument \
-                "${metadata}" "${runtime}" \
-                -- "${profile_args[@]}"  \
-            1> instrument.out.log \
-            2> instrument.err.jsonl; then
-                on-instrument-failure "${metadata}"
-            fi
-
-            if ! [[ -x "${binary_path}" ]]; then
-                on-instrument-failure "${metadata}"
-            fi
-        fi
-        
-=======
+        unset RUSTFLAGS # transpiled code has tons of warnings; don't allow `-D warnings`
         export RUST_BACKTRACE=1
->>>>>>> d03d1c70
         export INSTRUMENT_BACKEND=log
         export INSTRUMENT_OUTPUT=log.bc
         export INSTRUMENT_OUTPUT_APPEND=false
