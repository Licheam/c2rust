--- conflicted
+++ resolved
@@ -205,11 +205,8 @@
             .and_then(|p| event.kind.parent(p))
             .map(|(_, nid)| nid),
         dest: event_metadata.destination.clone(),
-<<<<<<< HEAD
-        node_info: None
-=======
+        node_info: None,
         debug_info: event_metadata.debug_info.clone(),
->>>>>>> e1ffadbf
     };
 
     let graph_id = source
