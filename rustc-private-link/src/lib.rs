use std::{
    env,
    ffi::OsStr,
    path::{Path, PathBuf},
    process::Command,
    str,
};

use print_bytes::println_bytes;

fn print_cargo_path(name: &str, path: &Path) {
    print!("cargo:{name}=");
    println_bytes(path);
}

pub struct SysRoot {
    path: PathBuf,
}

impl SysRoot {
    pub fn resolve() -> Self {
        let rustc = env::var_os("RUSTC").unwrap_or_else(|| "rustc".into());
        let output = Command::new(rustc)
            .args(&["--print", "sysroot"])
            .output()
            .expect("could not invoke `rustc` to find rust sysroot");
        // trim, but `str::trim` doesn't exist on `[u8]`
        let path = output
            .stdout
            .as_slice()
            .split(|c| c.is_ascii_whitespace())
            .next()
            .unwrap_or_default();
        let path = if cfg!(unix) {
            use std::os::unix::ffi::OsStrExt;

            OsStr::from_bytes(path)
        } else {
            // Windows is hard, so just require UTF-8
            let path = str::from_utf8(path).expect("`rustc --print sysroot` is not UTF-8");
            OsStr::new(path)
        };
        let path = Path::new(path).to_owned();
        Self { path }
    }

    pub fn sysroot(&self) -> &Path {
        self.path.as_path()
    }

    pub fn lib(&self) -> PathBuf {
        self.sysroot().join("lib")
    }

    pub fn rustlib(&self) -> PathBuf {
        let target = env::var_os("TARGET").expect("cargo should set $TARGET");
        [
            self.sysroot(),
            Path::new("lib"),
            Path::new("rustlib"),
            Path::new(&target),
            Path::new("lib"),
        ]
        .iter()
        .collect()
    }

    pub fn set_env_rust_sysroot(&self) {
        print_cargo_path("rustc-env=RUST_SYSROOT", self.sysroot());
    }

    pub fn set_env_rustlib(&self) {
        print_cargo_path("rustc-env=RUSTLIB", &self.rustlib());
    }

    pub fn link_rustc_private(&self) {
<<<<<<< HEAD
        let lib = self.lib();
        println!("cargo:rustc-link-search={}", lib.display());
        println!("cargo:rustc-link-arg=-Wl,-rpath,{}", lib.display());
=======
        print_cargo_path("rustc-link-search", &self.lib());
>>>>>>> 12fe34ef
    }
}<|MERGE_RESOLUTION|>--- conflicted
+++ resolved
@@ -9,7 +9,7 @@
 use print_bytes::println_bytes;
 
 fn print_cargo_path(name: &str, path: &Path) {
-    print!("cargo:{name}=");
+    print!("cargo:{name}");
     println_bytes(path);
 }
 
@@ -66,20 +66,16 @@
     }
 
     pub fn set_env_rust_sysroot(&self) {
-        print_cargo_path("rustc-env=RUST_SYSROOT", self.sysroot());
+        print_cargo_path("rustc-env=RUST_SYSROOT=", self.sysroot());
     }
 
     pub fn set_env_rustlib(&self) {
-        print_cargo_path("rustc-env=RUSTLIB", &self.rustlib());
+        print_cargo_path("rustc-env=RUSTLIB=", &self.rustlib());
     }
 
     pub fn link_rustc_private(&self) {
-<<<<<<< HEAD
         let lib = self.lib();
-        println!("cargo:rustc-link-search={}", lib.display());
-        println!("cargo:rustc-link-arg=-Wl,-rpath,{}", lib.display());
-=======
-        print_cargo_path("rustc-link-search", &self.lib());
->>>>>>> 12fe34ef
+        print_cargo_path("rustc-link-search=", &lib);
+        print_cargo_path("rustc-link-arg=-Wl,-rpath,", &lib);
     }
 }