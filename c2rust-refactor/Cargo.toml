[package]
name = "c2rust-refactor"
version = "0.10.1"
authors = [
  "The C2Rust Project Developers <c2rust@immunant.com>",
  "Stuart Pernsteiner <spernsteiner@galois.com>",
]
build = "build.rs"
license = "BSD-3-Clause"
homepage = "https://c2rust.com/"
repository = "https://github.com/immunant/c2rust"
description = "C2Rust refactoring tool implementation"
edition = "2018"

[dependencies]
diff = "0.1.10"
json = "0.11.8"
libc = "0.2.28"
regex = "1.1.0"
ena = "0.13"
c2rust-ast-builder = { version = "0.10.0", path = "../c2rust-ast-builder" }
indexmap = { version = "1.0.1", features = ["serde-1"] }
<<<<<<< HEAD
cargo = "0.32.0"
clap = {version = "~2.32.0", features = ["yaml"]}
c2rust-analysis-rt = { path = "../analysis/runtime" }
failure = "0.1"
bincode = "1.0.1"
=======
cargo = "0.34.0"
clap = {version = "2.33", features = ["yaml"]}
env_logger = "0.6"
log = "0.4"
rlua = "0.16"
slotmap = {version = "0.3", features = ["unstable"]}
derive_more = "0.14"
c2rust-macros = { version = "0.10.0", path = "../c2rust-macros" }
flame = { version = "0.2.2", optional = true }
flamer = { version = "0.3", optional = true }
>>>>>>> f3e5cce7

[lib]
name = "c2rust_refactor"
path = "src/lib.rs"

[features]
default = []
profile = ["flame", "flamer"]<|MERGE_RESOLUTION|>--- conflicted
+++ resolved
@@ -20,15 +20,9 @@
 ena = "0.13"
 c2rust-ast-builder = { version = "0.10.0", path = "../c2rust-ast-builder" }
 indexmap = { version = "1.0.1", features = ["serde-1"] }
-<<<<<<< HEAD
-cargo = "0.32.0"
-clap = {version = "~2.32.0", features = ["yaml"]}
-c2rust-analysis-rt = { path = "../analysis/runtime" }
-failure = "0.1"
-bincode = "1.0.1"
-=======
 cargo = "0.34.0"
 clap = {version = "2.33", features = ["yaml"]}
+c2rust-analysis-rt = { path = "../analysis/runtime" }
 env_logger = "0.6"
 log = "0.4"
 rlua = "0.16"
@@ -37,7 +31,8 @@
 c2rust-macros = { version = "0.10.0", path = "../c2rust-macros" }
 flame = { version = "0.2.2", optional = true }
 flamer = { version = "0.3", optional = true }
->>>>>>> f3e5cce7
+failure = "0.1"
+bincode = "1.0.1"
 
 [lib]
 name = "c2rust_refactor"
