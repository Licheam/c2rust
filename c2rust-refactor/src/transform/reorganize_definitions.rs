use derive_more::From;
use indexmap::IndexMap;
use std::collections::{HashMap, HashSet};

use crate::transform::Transform;
use rustc::hir::Node;
use rustc::hir::def::{Namespace, PerNS};
use rustc::hir::def_id::DefId;
use rustc_target::spec::abi::Abi;
use syntax::ast::*;
use syntax::attr::{self, HasAttrs};
use syntax::parse::lexer::comments::{Comment, CommentStyle};
use syntax::print::pprust::{foreign_item_to_string, item_to_string};
use syntax::ptr::P;
<<<<<<< HEAD
use syntax::symbol::{kw, Symbol};
=======
use syntax::symbol::keywords;
use syntax_pos::BytePos;
>>>>>>> 5d3b0aa0

use c2rust_ast_builder::mk;
use crate::ast_manip::util::{join_visibility, is_relative_path, namespace, split_uses};
use crate::ast_manip::{AstEquiv, FlatMapNodes, visit_nodes};
use crate::command::{CommandState, Registry};
use crate::driver::{Phase};
use crate::path_edit::fold_resolved_paths_with_id;
use crate::RefactorCtxt;

/// # `reoganize_definitions` Command
///
/// Usage: `reorganize_definitions`
///
/// This refactoring operates on code transpiled with the
/// `--reorganize-definitions` flag.
///
/// This pass refactors a crate to de-duplicate declarations, move them into
/// their relevant modules and import the items as needed, rather than using
/// extern forward declarations for all types and functions in headers.
pub struct ReorganizeDefinitions;

/// Holds the information of the current `Crate`, which includes a `HashMap` to look up Items
/// quickly, as well as other members that hold important information.
pub struct Reorganizer<'a, 'tcx: 'a> {
    cx: &'a RefactorCtxt<'a, 'tcx>,
    st: &'a CommandState,

    modules: HashMap<Ident, ModuleInfo>,

    path_mapping: HashMap<DefId, (Path, NodeId)>,
}

/// A ModuleInfo captures all information about a module that is needed to
/// determine which module a header declaration should be moved into.
#[derive(Clone)]
struct ModuleInfo {
    ident: Ident,
    id: NodeId,

    /// Is this module a newly created module (or an existing module)?
    new: bool,

    /// Does this module have a main function
    has_main: bool,

    /// Mapping from header ident to the line it was included into this module
    header_lines: HashMap<Ident, usize>
}

impl<'a, 'tcx> Reorganizer<'a, 'tcx> {
    fn new(st: &'a CommandState, cx: &'a RefactorCtxt<'a, 'tcx>) -> Self {
        let mut modules = HashMap::new();
        let stdlib_ident = Ident::from_str("stdlib");
        modules.insert(
            stdlib_ident,
            ModuleInfo::new(stdlib_ident, st.next_node_id()),
        );
        Reorganizer {
            st,
            cx,
            modules,
            path_mapping: HashMap::new(),
        }
    }

    /// Run the reorganization pass
    pub fn run(&mut self, krate: &mut Crate) {
        self.find_destination_modules(&krate);

        let mut module_items = HashMap::new();
        self.remove_header_items(krate, &mut module_items);

        self.move_items(krate, module_items);

        self.update_paths(krate)
    }

    /// Iterate through the Crate and enumerate potentential destination modules.
    fn find_destination_modules(&mut self, krate: &Crate) {
        visit_nodes(krate, |i: &Item| {
            if let ItemKind::Mod(_) = &i.node {
                if !has_source_header(&i.attrs) && !is_std(&i.attrs) {
                    self.modules.insert(i.ident, ModuleInfo::from_item(i));
                }
            }
        });
    }

    /// Pick a destination module for a header item
    fn find_destination_id(&mut self, _item: &Item, parent_module: &Item) -> (NodeId, Ident) {
        if is_std(&parent_module.attrs) {
            let mod_info = self.modules.get(&Ident::from_str("stdlib")).unwrap();
            return (mod_info.id, mod_info.ident);
        }

        // Try to find an existing module to put this item in
        let dest_module = self
            .modules
            .values()
            .find(|dest_module_info| {
                if dest_module_info.has_main { return false; }
                // TODO: This is a simple naive heuristic,
                // and should be improved upon.
                parent_module
                    .ident
                    .as_str()
                    .contains(&*dest_module_info.ident.as_str())
            });
        let dest_module = match dest_module {
            Some(m) => m,
            None => {
                // We didn't find an existing module, just put it in a new module for
                // that header.
                let new_node_id = self.st.next_node_id();
                self
                    .modules
                    .entry(parent_module.ident)
                    .or_insert_with(|| ModuleInfo::new(parent_module.ident, new_node_id))
            }
        };

        (dest_module.id, dest_module.ident)
    }

    /// Drop all header modules, storing their items into the `module_items`
    /// mapping.
    fn remove_header_items(
        &mut self,
        krate: &mut Crate,
        module_items: &mut HashMap<NodeId, ModuleDefines<'a, 'tcx>>,
    ) {
        FlatMapNodes::visit(krate, |mut item: P<Item>| {
            if let Some((_path, include_line)) = parse_source_header(&item.attrs) {
                let header_item = item.clone();
                if let ItemKind::Mod(module) = &mut item.node {
                    module.items.retain(|item| {
                        let (dest_module_id, dest_module_ident) =
                            self.find_destination_id(&item, &header_item);
                        let dest_module_info = &self.modules[&dest_module_ident];

                        // Move the item to the `module_items` mapping.
                        let items = module_items
                            .entry(dest_module_id)
                            .or_insert_with(|| ModuleDefines::new(self.cx, dest_module_info.clone()));
                        let header_info = HeaderInfo::new(header_item.ident, include_line);
                        let new_ident = match items.insert(item.clone(), Some(header_info)) {
                            // We moved the item, potentially renaming (if unnamed)
                            Ok(Some(ident)) => ident,

                            // We moved the item without renaming
                            Ok(None) => item.ident,

                            // We couldn't move this item, bail out and retain the item.
                            Err(e) => {
                                warn!("{}", e);
                                return true;
                            }
                        };

                        // We are visiting a foreign module. Add path mappings
                        // for all of its items.
                        if let ItemKind::ForeignMod(m) = &item.node {
                            for foreign_item in &m.items {
                                let dest_path = mk().path(vec![
                                    kw::Crate,
                                    dest_module_ident.name,
                                    foreign_item.ident.name,
                                ]);
                                self.path_mapping.insert(
                                    self.cx.node_def_id(foreign_item.id),
                                    (dest_path, dest_module_id),
                                );
                            }
                        }

                        // WARNING: this assumes that the destination module is
                        // a simple path in the crate root and it is flat,
                        // i.e. has no submodules which contain target items.
                        let dest_path = mk().path(vec![
<<<<<<< HEAD
                            kw::Crate,
                            dest_module_ident.name,
                            item.ident.name,
=======
                            keywords::Crate.ident(),
                            dest_module_ident,
                            new_ident,
>>>>>>> 5d3b0aa0
                        ]);
                        self.path_mapping
                            .insert(self.cx.node_def_id(item.id), (dest_path, dest_module_id));

                        // Delete the item from the header module
                        false
                    });

                    if module.items.is_empty() {
                        // Delete the header module
                        smallvec![]
                    } else {
                        // We keep the header module with a (hopefully) reduced
                        // list of items.
                        smallvec![item]
                    }
                } else {
                    panic!("Unexpected Item kind with header_src attribute");
                }
            } else {
                smallvec![item]
            }
        })
    }

    /// Add items in `module_items` to their respective modules and create any
    /// new modules.
    fn move_items(&mut self, krate: &mut Crate, mut module_items: HashMap<NodeId, ModuleDefines>) {
        FlatMapNodes::visit(krate, |item: P<Item>| {
            smallvec![if let Some(new_defines) = module_items.remove(&item.id) {
                self.move_into_module(new_defines, item)
            } else {
                item
            }]
        });

        let mut need_pub_defs = HashSet::<NodeId>::new();
        for mod_info in self.modules.values() {
            if mod_info.new {
                if let Some(new_defines) = module_items.remove(&mod_info.id) {
                    need_pub_defs.extend(&new_defines.imports);
                    let new_items = new_defines.into_items(self.st);
                    let mut new_mod = mk().pub_().mod_(new_items);
                    new_mod.inline = false;
                    let new_mod_item = mk()
                        .id(mod_info.id)
                        .mod_item(mod_info.ident, new_mod);
                    krate.module.items.push(new_mod_item);
                }
            }
        }

        FlatMapNodes::visit(krate, |mut item: P<Item>| {
            if need_pub_defs.contains(&item.id) {
                match item.vis.node.clone() {
                    VisibilityKind::Public | VisibilityKind::Crate(_) => {}
                    _ => item.vis.node = VisibilityKind::Crate(CrateSugar::PubCrate),
                }
            }
            smallvec![item]
        });

        // Remove src_loc attributes
        FlatMapNodes::visit(krate, |mut item: P<Item>| {
            item.attrs.retain(|attr| !attr.check_name("src_loc"));
            smallvec![item]
        });
        FlatMapNodes::visit(krate, |mut item: ForeignItem| {
            item.attrs.retain(|attr| !attr.check_name("src_loc"));
            smallvec![item]
        });
    }

    /// Merge with the definitions in the given module, returning a new module
    /// containing the de-duplicated union of items.
    fn move_into_module(&mut self, mut defines: ModuleDefines, mut mod_item: P<Item>) -> P<Item> {
        let mod_id = mod_item.id;
        let module = expect!([&mut mod_item.node] ItemKind::Mod(m) => m);
        module.items = {
            // Insert all existing items into the new module defines
            for item in module.items.iter() {
                match defines.insert(item.clone(), None) {
                    Ok(Some(ident)) => {
                        if ident != item.ident {
                            let def_id = self.cx.node_def_id(item.id);
                            let mut path = self.cx.def_path(def_id);
                            path.segments.pop();
                            path.segments.push(PathSegment::from_ident(ident));
                            self.path_mapping.insert(def_id, (path, mod_id));
                        }
                    }
                    Ok(_) => {}
                    Err(e) => warn!("Could not move item into module: {}", e),
                }
            }
            defines.into_items(self.st)
        };

        mod_item
    }


    /// Update paths to moved items and remove redundant imports.
    fn update_paths(&self, krate: &mut Crate) {
        // Maps NodeId of an AST element with an updated path to the NodeId of
        // the module it's target is now located in.
        let mut remapped_path_nodes = HashMap::new();

        fold_resolved_paths_with_id(krate, self.cx, |id, qself, path, def| {
            debug!("Folding path {:?} (def: {:?})", path, def);
            if let Some(def_id) = def.opt_def_id() {
                if let Some((new_path, mod_id)) = self.path_mapping.get(&def_id) {
                    let insert_result = remapped_path_nodes.insert(id, *mod_id);
                    assert_eq!(insert_result, None);
                    debug!("  -> {:?}", new_path);
                    return (qself, new_path.clone());
                } else if is_relative_path(&path) {
                    // Canonicalize a new path from the crate root. Will rewrite
                    // any relative paths that we may have moved into absolute
                    // paths.
                    return self.cx.def_qpath(def_id);
                }
            }
            (qself, path)
        });

        // Remove use statements that now refer to their self module.
        FlatMapNodes::visit(krate, |mut item: P<Item>| {
            let parent_id = item.id;
            if let ItemKind::Mod(m) = &mut item.node {
                let mut uses: HashMap<Ident, Path> = HashMap::new();
                m.items.retain(|item| {
                    if let ItemKind::Use(u) = &item.node {
                        match u.kind {
                            // uses that rename need to be retained
                            UseTreeKind::Simple(Some(_), _, _) => {}

                            UseTreeKind::Glob => {
                                return true;
                            }

                            // We don't need to handle Nested uses here because
                            // `fold_resolved_paths_with_id` splits nested uses
                            // into Simple uses when it remaps a path.
                            _ => {
                                if let Some(dest_mod_id) = remapped_path_nodes.get(&item.id) {
                                    if *dest_mod_id == parent_id {
                                        return false;
                                    }
                                }
                            }
                        }

                        if let Some(existing_prefix) = uses.get(&u.ident()) {
                            if !existing_prefix.ast_equiv(&u.prefix) {
                                panic!(
                                    "Conflicting imports of {:?}: {:?} and {:?}",
                                    u.ident(),
                                    existing_prefix,
                                    u.prefix,
                                );
                            }
                            return false;
                        } else {
                            uses.insert(u.ident(), u.prefix.clone());
                        }
                    }
                    true
                });
            }
            smallvec![item]
        });
    }
}

#[derive(Clone, Debug)]
struct HeaderInfo {
    ident: Ident,
    include_line: usize,
}

impl HeaderInfo {
    fn new(ident: Ident, include_line: usize) -> Self {
        Self { ident, include_line }
    }
}

impl ModuleInfo {
    fn new(ident: Ident, id: NodeId) -> Self {
        Self {
            ident,
            id,
            new: true,
            has_main: false,
            header_lines: HashMap::new(),
        }
    }

    /// Create a ModuleInfo from a module `Item`
    fn from_item(item: &Item) -> Self {
        let module = expect!([&item.node] ItemKind::Mod(m) => m);
        let mut has_main = false;
        let mut header_lines: HashMap<Ident, usize> = HashMap::new();
        for i in &module.items {
            match &i.node {
                ItemKind::Fn(..) => {
                    if i.ident.as_str() == "main" {
                        has_main = true;
                    }
                }
                ItemKind::Mod(..) => {
                    let (_path, line) = parse_source_header(&i.attrs).unwrap();
                    if header_lines.insert(i.ident, line).is_some() {
                        panic!("Conflicting headers in the same module with name: {}", i.ident);
                    }
                }
                _ => {}
            }
        }
        Self {
            ident: item.ident,
            id: item.id,
            new: false,
            has_main,
            header_lines,
        }
    }
}

#[derive(Debug)]
struct MovedDecl {
    node: DeclKind,
    loc: Option<SrcLoc>,
    parent_header: Option<HeaderInfo>,
}

impl MovedDecl {
    fn new<T>(decl: T, parent_header: Option<HeaderInfo>) -> Self
        where T: Into<DeclKind>
    {
        let node: DeclKind = decl.into();
        let loc: Option<SrcLoc> = attr::find_by_name(node.attrs(), "src_loc").map(|l| l.into());

        Self {
            node,
            loc,
            parent_header,
        }
    }
}

#[derive(Clone, Debug, From)]
enum DeclKind {
    Item(P<Item>),
    ForeignItem(ForeignItem, Abi),
}

impl HasAttrs for DeclKind {
    fn attrs(&self) -> &[Attribute] {
        match self {
            DeclKind::Item(i) => i.attrs(),
            DeclKind::ForeignItem(i, _) => i.attrs(),
        }
    }

    fn visit_attrs<F: FnOnce(&mut Vec<Attribute>)>(&mut self, f: F) {
        match self {
            DeclKind::Item(i) => i.visit_attrs(f),
            DeclKind::ForeignItem(i, _) => i.visit_attrs(f),
        }
    }        
}

#[derive(Clone, Debug)]
struct SrcLoc {
    line: usize,
    col: usize,
}

impl From<&Attribute> for SrcLoc {
    fn from(attr: &Attribute) -> Self {
        let value_str = attr
            .value_str()
            .expect("Expected a value for src_loc attribute")
            .as_str();
        let mut iter = value_str.split(':');
        let line: usize = iter.next().and_then(|x| x.parse().ok())
            .expect("Expected a line number in src_loc attribute");
        let col: usize = iter.next().and_then(|x| x.parse().ok())
            .expect("Expected an column number in src_loc attribute");
        Self {
            line,
            col,
        }
    }
}

/// Store and de-duplicate items in a single module
struct ModuleDefines<'a, 'tcx: 'a> {
    cx: &'a RefactorCtxt<'a, 'tcx>,
    info: ModuleInfo,
    idents: PerNS<IndexMap<Ident, MovedDecl>>,
    unnamed_items: PerNS<Vec<MovedDecl>>,
    impls: Vec<P<Item>>,
    // Set of imported definition NodeIds that must be made pub(crate) at least
    imports: HashSet<NodeId>,
}

impl<'a, 'tcx> ModuleDefines<'a, 'tcx> {
    pub fn new(cx: &'a RefactorCtxt<'a, 'tcx>, info: ModuleInfo) -> Self {
        Self {
            cx,
            info,
            idents: PerNS::default(),
            unnamed_items: PerNS::default(),
            impls: Vec::new(),
            imports: HashSet::new(),
        }
    }

    /// Add an item into the module. If it has a name conflict with an existing
    /// item, choose the definition item over any declarations.
    pub fn insert(&mut self, item: P<Item>, parent_header: Option<HeaderInfo>) -> Result<Option<Ident>, String> {
        match &item.node {
            // We have to disambiguate anonymous items by contents,
            // since we don't have a proper Ident.

            // Uses are split into simple uses (no brackets) and added into
            // ident_map.
            ItemKind::Use(_) => {
                for u in split_uses(item).into_iter() {
                    let use_tree = expect!([&u.node] ItemKind::Use(u) => u);
                    let path = self.cx.resolve_use(&u);
<<<<<<< HEAD
                    let ns = namespace(&path.res).expect("Could not identify def namespace");
                    if !self.insert_ident(ns, use_tree.ident(), u) {
                        return false;
=======
                    let ns = namespace(&path.def).expect("Could not identify def namespace");
                    if let Err(e) = self.insert_ident(ns, use_tree.ident(), u, parent_header.clone()) {
                        return Err(e);
                    }
                    if let Some(def_id) = self.cx.hir_map().as_local_node_id(path.def.def_id()) {
                        let def_mod_id = self.cx.hir_map().get_module_parent_node(def_id);
                        if def_mod_id != self.info.id {
                            self.imports.insert(def_id);
                        }
>>>>>>> 5d3b0aa0
                    }
                }
                Ok(None)
            }

            // Impls are just filtered on equivalence
            ItemKind::Impl(..) => {
                if self.impls.iter().find(|u| item.ast_equiv(u)).is_none() {
                    self.impls.push(item.clone());
                }
                Ok(None)
            }

            // We collect all ForeignItems and later filter out any idents
            // defined in ident_map after processing the whole list of items.
            ItemKind::ForeignMod(f) => {
                f.items
                    .iter()
                    .for_each(|item| self.insert_foreign(item.clone(), f.abi, parent_header.clone()));
                Ok(None)
            }

            // We disambiguate named items by their names and check that
            // we don't have any items with the same name but different
            // contents.

            // Value namespace
            ItemKind::Static(..) | ItemKind::Const(..) | ItemKind::Fn(..) => {
<<<<<<< HEAD
                assert!(item.ident.name != kw::Invalid);
                self.insert_ident(Namespace::ValueNS, item.ident, item)
=======
                assert!(item.ident != keywords::Invalid.ident());
                self.insert_ident(Namespace::ValueNS, item.ident, item, parent_header)
                    .map(Some)
>>>>>>> 5d3b0aa0
            }

            // Type namespace
            _ => {
<<<<<<< HEAD
                assert!(item.ident.name != kw::Invalid);
                self.insert_ident(Namespace::TypeNS, item.ident, item)
=======
                assert!(item.ident != keywords::Invalid.ident());
                self.insert_ident(Namespace::TypeNS, item.ident, item, parent_header)
                    .map(Some)
>>>>>>> 5d3b0aa0
            }
        }
    }

    /// Add a foreign item declaration into the module, making sure to not
    /// duplicate an existing definition.
    fn insert_foreign(&mut self, item: ForeignItem, abi: Abi, parent_header: Option<HeaderInfo>) {
        let ns = match &item.node {
            ForeignItemKind::Fn(..) | ForeignItemKind::Static(..) => Namespace::ValueNS,
            ForeignItemKind::Ty => Namespace::TypeNS,
            ForeignItemKind::Macro(..) => unimplemented!(),
        };

        self.insert_ident_foreign(ns, item.ident, item, abi, parent_header);
    }

    /// Insert an item with the given ident into a namespace. Helper for
    /// `insert`. If inserted as ident, returns Ok(ident).
    fn insert_ident(
        &mut self,
        ns: Namespace,
        ident: Ident,
        mut new: P<Item>,
        parent_header: Option<HeaderInfo>,
    ) -> Result<Ident, String> {
        if ident.as_str().contains("C2RustUnnamed") {
            for existing_decl in self.unnamed_items[ns].iter_mut() {
                match &existing_decl.node {
                    DeclKind::Item(existing_item) => match &existing_item.node {
                        ItemKind::Ty(..) | ItemKind::Struct(..) | ItemKind::Union(..)
                        | ItemKind::Enum(..) => {
                            if self.cx.structural_eq(&new, &existing_item) {
                                return Ok(existing_item.ident);
                            }
                        }
                        _ => {}
                    },
                    DeclKind::ForeignItem(existing_foreign, _) => {
                        if let ForeignItemKind::Ty = &existing_foreign.node {
                            if foreign_equiv(&existing_foreign, &new) {
                                // This item is equivalent to an existing foreign item,
                                // modulo visibility.
                                let existing_ident = existing_foreign.ident.clone();
                                new.vis.node = join_visibility(&existing_foreign.vis.node, &new.vis.node);
                                *existing_decl = MovedDecl::new(new, parent_header);
                                return Ok(existing_ident);
                            }
                        }
                    }
                }
            }

            // If we get here we didn't match an existing unnamed item
            self.unnamed_items[ns].push(MovedDecl::new(new, parent_header));
            return Ok(ident);
        }

        match self.idents[ns].get_mut(&ident) {
            Some(existing_decl) => match &mut existing_decl.node {
                DeclKind::Item(existing_item) => match (&existing_item.node, &new.node) {
                    // Replace a use with a real definition
                    (ItemKind::Use(..), _) => {
                        new.vis.node = join_visibility(&existing_item.vis.node, &new.vis.node);
                        *existing_decl = MovedDecl::new(new, parent_header);
                        Ok(ident)
                    }

                    // Make sure we use the widest visibility for this item
                    (_, ItemKind::Use(..)) => {
                        existing_item.vis.node =
                            join_visibility(&existing_item.vis.node, &new.vis.node);
                        Ok(ident)
                    }

                    // (ItemKind::Fn(..), ItemKind::Fn(..)) => {
                    //     panic!("Cannot redefine function {:?}", existing_item.ident);
                    // }

                    // Otherwise make sure these items are structurally
                    // equivalent.
                    _ => {
                        if self.cx.structural_eq(&new, &existing_item) {
                            Ok(ident)
                        } else {
                            Err(format!(
                                "Could not disambiguate item for ident: {:?}\n  {}\n  {}",
                                existing_item.ident,
                                item_to_string(&new),
                                item_to_string(&existing_item)
                            ))
                        }
                    }
                },

                DeclKind::ForeignItem(existing_foreign, _) => {
                    if let ItemKind::Use(..) = new.node {
                        // If the import refers to the existing foreign item, do
                        // not replace it.
                        let path = self.cx.resolve_use(&new);
                        if let Some(did) = path.res.opt_def_id() {
                            if let Some(Node::ForeignItem(_)) = self.cx.hir_map().get_if_local(did) {
                                existing_foreign.vis.node =
                                    join_visibility(&existing_foreign.vis.node, &new.vis.node);
                                return Ok(ident);
                            }
                        }

                        // Otherwise we want to replace a foreign definition
                        // with a rust import.
                        new.vis.node = join_visibility(&existing_foreign.vis.node, &new.vis.node);
                        *existing_decl = MovedDecl::new(new, parent_header);
                        return Ok(ident);
                    }
                    if foreign_equiv(&existing_foreign, &new) {
                        // This item is equivalent to an existing foreign item,
                        // modulo visibility.
                        new.vis.node = join_visibility(&existing_foreign.vis.node, &new.vis.node);
                        *existing_decl = MovedDecl::new(new, parent_header);
                        return Ok(ident);
                    } else {
                        panic!(
                            "Couldn't find a matching item for ident: {:?}\n{:#?}\n{:#?}",
                            existing_foreign.ident, existing_foreign, new
                        );
                    }
                }
            },

            None => {
                self.idents[ns].insert(ident, MovedDecl::new(new, parent_header));
                Ok(ident)
            }
        }
    }

    /// Insert a foreign item with the given ident into a namespace. Helper for
    /// `insert_foreign`.
    fn insert_ident_foreign(
        &mut self,
        ns: Namespace,
        ident: Ident,
        new: ForeignItem,
        abi: Abi,
        parent_header: Option<HeaderInfo>,
    ) {
        match self.idents[ns].get_mut(&ident) {
            Some(existing_decl) => match &mut existing_decl.node {
                DeclKind::Item(existing_item) => {
                    if foreign_equiv(&new, &existing_item) {
                        // This foreign declaration is equivalent to an existing
                        // item, modulo visibility.
                        existing_item.vis.node =
                            join_visibility(&existing_item.vis.node, &new.vis.node);
                    } else if let ItemKind::Use(_) = existing_item.node {
                        // A use takes precedence over a foreign declaration
                        // unless the use refers to the foreign declaration are
                        // attempting to insert.
                        let path = self.cx.resolve_use(&existing_item);
                        if let Some(did) = path.res.opt_def_id() {
                            if let Some(Node::ForeignItem(_)) = self.cx.hir_map().get_if_local(did) {
                                *existing_decl = MovedDecl::new((new, abi), parent_header);
                                return;
                            }
                        }
                        existing_item.vis.node =
                            join_visibility(&existing_item.vis.node, &new.vis.node);
                    } else {
                        panic!(
                            "Couldn't find a matching item for ident: {:?}\n{:#?}\n{:#?}",
                            ident, new, existing_item
                        );
                    }
                }

                DeclKind::ForeignItem(existing_foreign, existing_abi) => {
                    if *existing_abi != abi {
                        panic!("A foreign item already exists for {:?} but it has the wrong abi ({:?} vs {:?})", ident, existing_abi, abi);
                    }
                    let matches_existing = match (&existing_foreign.node, &new.node) {
                        (ForeignItemKind::Fn(decl1, _), ForeignItemKind::Fn(decl2, _)) => {
                            self.cx.compatible_fn_prototypes(decl1, decl2)
                        }

                        _ => existing_foreign.ast_equiv(&new),
                    };
                    if !matches_existing {
                        panic!("A foreign item already exists for {:?} but it doesn't match the new item\nOld item: {}\nNew item: {}", ident, foreign_item_to_string(&existing_foreign), foreign_item_to_string(&new));
                    }
                }
            },

            None => {
                self.idents[ns].insert(ident, MovedDecl::new((new, abi), parent_header));
            }
        }
    }

    /// Finalize and return a de-duplicated Vec of items
    fn into_items(self, st: &CommandState) -> Vec<P<Item>> {
        fn make_header_comment(last_mod: Option<Ident>, next_mod: Option<Ident>) -> Comment {
            let mut lines = vec![];
            if let Some(last_mod) = last_mod {
                lines.push(format!(
                    "// ================ END {} ================",
                    last_mod.as_str(),
                ));
            }
            if let Some(next_mod) = next_mod {
                lines.push(format!(
                    "// =============== BEGIN {} ================",
                    next_mod.as_str(),
                ));
            }
            Comment {
                style: CommentStyle::Isolated,
                lines,
                pos: BytePos(0),
            }
        }

        let Self {
            idents,
            impls,
            unnamed_items,
            info,
            ..
        } = self;

        let mut all_items = unnamed_items
            .type_ns
            .into_iter()
            .chain(unnamed_items.value_ns.into_iter())
            .chain(idents.type_ns.into_iter().map(|(_, v)| v))
            .chain(idents.value_ns.into_iter().map(|(_, v)| v))
            .collect::<Vec<_>>();

        // Sort by source line number. Headers are sorted by their include line
        // in this module. Items from foreign headers that are not included into
        // this module are sorted before everything else, by their header name
        // and line inside that header. Items from the same header are sorted by
        // their line number in that header. Items not in any header are sorted
        // by their line number in the source file. Items without a src_loc
        // (newly inserted items) are sorted before items with src_locs.
        all_items.sort_by(|a, b| {
            match (&a.parent_header, &b.parent_header) {
                (Some(header_a), Some(header_b)) => {
                    if header_a.ident == header_b.ident {
                        header_a.include_line.cmp(&header_b.include_line)
                    } else {
                        let line_a = info.header_lines.get(&header_a.ident).unwrap_or(&0);
                        let line_b = info.header_lines.get(&header_b.ident).unwrap_or(&0);
                        if line_a == line_b {
                            header_a.ident.as_str().cmp(&header_b.ident.as_str())
                        } else {
                            line_a.cmp(line_b)
                        }
                    }
                }
                (Some(header_a), None) => {
                    let line_a = info.header_lines.get(&header_a.ident).unwrap_or(&0);
                    let line_b = b.loc.as_ref().map_or(0, |l| l.line);
                    line_a.cmp(&line_b)
                }
                (None, Some(header_b)) => {
                    let line_a = a.loc.as_ref().map_or(0, |l| l.line);
                    let line_b = info.header_lines.get(&header_b.ident).unwrap_or(&0);
                    line_a.cmp(line_b)
                }
                _ => {
                    let line_a = a.loc.as_ref().map_or(0, |l| l.line);
                    let line_b = b.loc.as_ref().map_or(0, |l| l.line);
                    line_a.cmp(&line_b)
                }
            }
        });

        let mut items: Vec<P<Item>> = Vec::new();
        let mut foreign_items: HashMap<Abi, Vec<ForeignItem>> = HashMap::new();
        let mut last_item_mod = None;
        let mut last_foreign_item_mod = None;
        for item in all_items {
            let cur_mod_name = item.parent_header.map(|x| x.ident);
            match item.node {
                DeclKind::Item(i) => {
                    if last_item_mod != cur_mod_name {
                        st.add_comment(i.id, make_header_comment(last_item_mod, cur_mod_name));
                        last_item_mod = cur_mod_name;
                    }
                    items.push(i);
                }
                DeclKind::ForeignItem(fi, abi) => {
                    if last_foreign_item_mod != cur_mod_name {
                        st.add_comment(fi.id, make_header_comment(last_foreign_item_mod, cur_mod_name));
                        last_foreign_item_mod = cur_mod_name;
                    }
                    foreign_items.entry(abi).or_default().push(fi);
                }
            }
        }

        let foreign_mods = foreign_items
            .into_iter()
            .map(|(abi, items)| mk().abi(abi).foreign_items(items));

        foreign_mods
            .chain(items.into_iter())
            .chain(impls.into_iter())
            .collect()
    }
}

/// Returns true if the given ForeignItem can be a declaration for the given
/// Item definition.
fn foreign_equiv(foreign: &ForeignItem, item: &Item) -> bool {
    match (&foreign.node, &item.node) {
        // We should never encounter a foreign function with the same name but a
        // different declaration. Nonetheless, the FnDecls in rust might be
        // slightly different (param name, mutability), so we can't do an
        // ast_equiv on the FnDecl. Might be worth writing a custom comparison
        // for a sanity check, but not doing that right now.
        (ForeignItemKind::Fn(..), ItemKind::Fn(..)) => true,

        (ForeignItemKind::Static(frn_ty, frn_mutbl), ItemKind::Static(ty, mutbl, _))
            if frn_ty.ast_equiv(&ty) =>
        {
            frn_mutbl == mutbl
        }

        // If we have a definition for this type name we can assume it is
        // equivalent.
        (ForeignItemKind::Ty, ItemKind::Ty(..))
        | (ForeignItemKind::Ty, ItemKind::Enum(..))
        | (ForeignItemKind::Ty, ItemKind::Struct(..))
        | (ForeignItemKind::Ty, ItemKind::Union(..)) => true,

        _ => false,
    }
}

/// Check if the `Item` has the `#[header_src = "/some/path"]` attribute
fn has_source_header(attrs: &Vec<Attribute>) -> bool {
    attr::contains_name(attrs, Symbol::intern("header_src"))
}

/// Check if the `Item` has the `#[header_src = "/some/path"]` attribute
fn parse_source_header(attrs: &Vec<Attribute>) -> Option<(String, usize)> {
    attr::find_by_name(attrs, "header_src")
        .map(|attr| {
            let value_str = attr.value_str()
                .expect("Expected a value for header_src attribute")
                .as_str();
            let mut iter = value_str.split(':');
            let path = iter.next().expect("Expected a path in header_src attribute");
            let line: usize = iter.next().and_then(|line| line.parse().ok())
                .expect("Expected an include line number in header_src attribute");
            (path.to_string(), line)
        })
}

/// A complementary check to `has_source_header`. Checks if the header source
/// path contains `/usr/include`
// TODO: In macOS mojave the system headers aren't in `/usr/include` anymore,
// so this needs to be updated.
fn is_std(attrs: &Vec<Attribute>) -> bool {
    attrs.into_iter().any(|attr| {
        if let Some(value_str) = attr.value_str() {
            return value_str.as_str().contains("/usr/include");
        }
        false
    })
}

impl Transform for ReorganizeDefinitions {
    fn transform(&self, krate: &mut Crate, st: &CommandState, cx: &RefactorCtxt) {
        let mut reorg = Reorganizer::new(st, cx);
        reorg.run(krate)
    }

    fn min_phase(&self) -> Phase {
        Phase::Phase3
    }
}

pub fn register_commands(reg: &mut Registry) {
    use super::mk;

    reg.register("reorganize_definitions", |_args| mk(ReorganizeDefinitions))
}<|MERGE_RESOLUTION|>--- conflicted
+++ resolved
@@ -3,7 +3,7 @@
 use std::collections::{HashMap, HashSet};
 
 use crate::transform::Transform;
-use rustc::hir::Node;
+use rustc::hir::{HirId, Node};
 use rustc::hir::def::{Namespace, PerNS};
 use rustc::hir::def_id::DefId;
 use rustc_target::spec::abi::Abi;
@@ -12,12 +12,8 @@
 use syntax::parse::lexer::comments::{Comment, CommentStyle};
 use syntax::print::pprust::{foreign_item_to_string, item_to_string};
 use syntax::ptr::P;
-<<<<<<< HEAD
 use syntax::symbol::{kw, Symbol};
-=======
-use syntax::symbol::keywords;
 use syntax_pos::BytePos;
->>>>>>> 5d3b0aa0
 
 use c2rust_ast_builder::mk;
 use crate::ast_manip::util::{join_visibility, is_relative_path, namespace, split_uses};
@@ -197,15 +193,9 @@
                         // a simple path in the crate root and it is flat,
                         // i.e. has no submodules which contain target items.
                         let dest_path = mk().path(vec![
-<<<<<<< HEAD
                             kw::Crate,
                             dest_module_ident.name,
-                            item.ident.name,
-=======
-                            keywords::Crate.ident(),
-                            dest_module_ident,
-                            new_ident,
->>>>>>> 5d3b0aa0
+                            new_ident.name,
                         ]);
                         self.path_mapping
                             .insert(self.cx.node_def_id(item.id), (dest_path, dest_module_id));
@@ -242,7 +232,7 @@
             }]
         });
 
-        let mut need_pub_defs = HashSet::<NodeId>::new();
+        let mut need_pub_defs = HashSet::<HirId>::new();
         for mod_info in self.modules.values() {
             if mod_info.new {
                 if let Some(new_defines) = module_items.remove(&mod_info.id) {
@@ -259,10 +249,12 @@
         }
 
         FlatMapNodes::visit(krate, |mut item: P<Item>| {
-            if need_pub_defs.contains(&item.id) {
-                match item.vis.node.clone() {
-                    VisibilityKind::Public | VisibilityKind::Crate(_) => {}
-                    _ => item.vis.node = VisibilityKind::Crate(CrateSugar::PubCrate),
+            if let Some(hir_id) = self.cx.hir_map().opt_node_to_hir_id(item.id) {
+                if need_pub_defs.contains(&hir_id) {
+                    match item.vis.node.clone() {
+                        VisibilityKind::Public | VisibilityKind::Crate(_) => {}
+                        _ => item.vis.node = VisibilityKind::Crate(CrateSugar::PubCrate),
+                    }
                 }
             }
             smallvec![item]
@@ -270,11 +262,11 @@
 
         // Remove src_loc attributes
         FlatMapNodes::visit(krate, |mut item: P<Item>| {
-            item.attrs.retain(|attr| !attr.check_name("src_loc"));
+            item.attrs.retain(|attr| !attr.check_name(Symbol::intern("src_loc")));
             smallvec![item]
         });
         FlatMapNodes::visit(krate, |mut item: ForeignItem| {
-            item.attrs.retain(|attr| !attr.check_name("src_loc"));
+            item.attrs.retain(|attr| !attr.check_name(Symbol::intern("src_loc")));
             smallvec![item]
         });
     }
@@ -447,7 +439,8 @@
         where T: Into<DeclKind>
     {
         let node: DeclKind = decl.into();
-        let loc: Option<SrcLoc> = attr::find_by_name(node.attrs(), "src_loc").map(|l| l.into());
+        let loc: Option<SrcLoc> = attr::find_by_name(node.attrs(), Symbol::intern("src_loc"))
+            .map(|l| l.into());
 
         Self {
             node,
@@ -511,7 +504,7 @@
     unnamed_items: PerNS<Vec<MovedDecl>>,
     impls: Vec<P<Item>>,
     // Set of imported definition NodeIds that must be made pub(crate) at least
-    imports: HashSet<NodeId>,
+    imports: HashSet<HirId>,
 }
 
 impl<'a, 'tcx> ModuleDefines<'a, 'tcx> {
@@ -539,21 +532,15 @@
                 for u in split_uses(item).into_iter() {
                     let use_tree = expect!([&u.node] ItemKind::Use(u) => u);
                     let path = self.cx.resolve_use(&u);
-<<<<<<< HEAD
                     let ns = namespace(&path.res).expect("Could not identify def namespace");
-                    if !self.insert_ident(ns, use_tree.ident(), u) {
-                        return false;
-=======
-                    let ns = namespace(&path.def).expect("Could not identify def namespace");
                     if let Err(e) = self.insert_ident(ns, use_tree.ident(), u, parent_header.clone()) {
                         return Err(e);
                     }
-                    if let Some(def_id) = self.cx.hir_map().as_local_node_id(path.def.def_id()) {
+                    if let Some(def_id) = self.cx.hir_map().as_local_hir_id(path.res.def_id()) {
                         let def_mod_id = self.cx.hir_map().get_module_parent_node(def_id);
-                        if def_mod_id != self.info.id {
+                        if self.cx.hir_map().hir_to_node_id(def_mod_id) != self.info.id {
                             self.imports.insert(def_id);
                         }
->>>>>>> 5d3b0aa0
                     }
                 }
                 Ok(None)
@@ -582,26 +569,16 @@
 
             // Value namespace
             ItemKind::Static(..) | ItemKind::Const(..) | ItemKind::Fn(..) => {
-<<<<<<< HEAD
                 assert!(item.ident.name != kw::Invalid);
-                self.insert_ident(Namespace::ValueNS, item.ident, item)
-=======
-                assert!(item.ident != keywords::Invalid.ident());
                 self.insert_ident(Namespace::ValueNS, item.ident, item, parent_header)
                     .map(Some)
->>>>>>> 5d3b0aa0
             }
 
             // Type namespace
             _ => {
-<<<<<<< HEAD
                 assert!(item.ident.name != kw::Invalid);
-                self.insert_ident(Namespace::TypeNS, item.ident, item)
-=======
-                assert!(item.ident != keywords::Invalid.ident());
                 self.insert_ident(Namespace::TypeNS, item.ident, item, parent_header)
                     .map(Some)
->>>>>>> 5d3b0aa0
             }
         }
     }
@@ -948,7 +925,7 @@
 
 /// Check if the `Item` has the `#[header_src = "/some/path"]` attribute
 fn parse_source_header(attrs: &Vec<Attribute>) -> Option<(String, usize)> {
-    attr::find_by_name(attrs, "header_src")
+    attr::find_by_name(attrs, Symbol::intern("header_src"))
         .map(|attr| {
             let value_str = attr.value_str()
                 .expect("Expected a value for header_src attribute")
