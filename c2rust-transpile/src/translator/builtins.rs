#![deny(missing_docs)]
//! Implementations of clang's builtin functions

use super::*;

impl<'c> Translation<'c> {
    /// Convert a call to a builtin function to a Rust expression
    pub fn convert_builtin(
        &self,
        ctx: ExprContext,
        fexp: CExprId,
        args: &[CExprId],
    ) -> Result<WithStmts<P<Expr>>, TranslationError> {
        let decl_id = match self.ast_context[fexp].kind {
            CExprKind::DeclRef(_, decl_id, _) => decl_id,
            _ => return Err(TranslationError::generic("Expected declref when processing builtin")),
        };

        let builtin_name: &str = match self.ast_context[decl_id].kind {
            CDeclKind::Function { ref name, .. } => name,
            _ => return Err(TranslationError::generic("Expected function when processing builtin")),
        };
        let std_or_core = if self.tcfg.emit_no_std {
            "core"
        } else {
            "std"
        };

        match builtin_name {
            "__builtin_huge_valf" => Ok(WithStmts::new(
                mk().path_expr(vec!["", std_or_core, "f32", "INFINITY"]),
            )),
            "__builtin_huge_val" | "__builtin_huge_vall" => Ok(WithStmts::new(
                mk().path_expr(vec!["", std_or_core, "f64", "INFINITY"]),
            )),
            "__builtin_inff" => Ok(WithStmts::new(
                mk().path_expr(vec!["", std_or_core, "f32", "INFINITY"]),
            )),
            "__builtin_inf" | "__builtin_infl" => Ok(WithStmts::new(
                mk().path_expr(vec!["", std_or_core, "f64", "INFINITY"]),
            )),
            "__builtin_nanf" => Ok(WithStmts::new(
                mk().path_expr(vec!["", std_or_core, "f32", "NAN"]),
            )),
            "__builtin_nan" => Ok(WithStmts::new(
                mk().path_expr(vec!["", std_or_core, "f64", "NAN"]),
            )),
            "__builtin_clz" | "__builtin_clzl" | "__builtin_clzll" => {
                let val = self.convert_expr(ctx.used(), args[0])?;
                Ok(val.map(|x| {
                    let zeros = mk().method_call_expr(x, "leading_zeros", vec![] as Vec<P<Expr>>);
                    mk().cast_expr(zeros, mk().path_ty(vec!["i32"]))
                }))
            },
            "__builtin_ctz" | "__builtin_ctzl" | "__builtin_ctzll" => {
                let val = self.convert_expr(ctx.used(), args[0])?;
                Ok(val.map(|x| {
                    let zeros = mk().method_call_expr(x, "trailing_zeros", vec![] as Vec<P<Expr>>);
                    mk().cast_expr(zeros, mk().path_ty(vec!["i32"]))
                }))
            },
            "__builtin_bswap16" | "__builtin_bswap32" | "__builtin_bswap64" => {
                let val = self.convert_expr(ctx.used(), args[0])?;
                Ok(val.map(|x| mk().method_call_expr(x, "swap_bytes", vec![] as Vec<P<Expr>>)))
            },
            "__builtin_fabs" | "__builtin_fabsf" | "__builtin_fabsl" => {
                let val = self.convert_expr(ctx.used(), args[0])?;
                Ok(val.map(|x| mk().method_call_expr(x, "abs", vec![] as Vec<P<Expr>>)))
            },
            "__builtin_expect" => self.convert_expr(ctx.used(), args[0]),

            "__builtin_popcount" | "__builtin_popcountl" | "__builtin_popcountll" => {
                let val = self.convert_expr(ctx.used(), args[0])?;
                Ok(val.map(|x| {
                    let zeros = mk().method_call_expr(x, "count_ones", vec![] as Vec<P<Expr>>);
                    mk().cast_expr(zeros, mk().path_ty(vec!["i32"]))
                }))
            },
            "__builtin_bzero" => {
                let ptr_stmts = self.convert_expr(ctx.used(), args[0])?;
                let n_stmts = self.convert_expr(ctx.used(), args[1])?;
                let write_bytes = mk().path_expr(vec!["", "std", "ptr", "write_bytes"]);
                let zero = mk().lit_expr(mk().int_lit(0, "u8"));
                Ok(ptr_stmts.and_then(|ptr| {
                    n_stmts.map(|n| mk().call_expr(write_bytes, vec![ptr, zero, n]))
                }))
            },

            // If the target does not support data prefetch, the address expression is evaluated if
            // it includes side effects but no other code is generated and GCC does not issue a warning.
            // void __builtin_prefetch (const void *addr, ...);
            "__builtin_prefetch" => self.convert_expr(ctx.unused(), args[0]),

            "__builtin_memcpy" => self.convert_memcpy(ctx, args),

            "__builtin_add_overflow"
            | "__builtin_sadd_overflow"
            | "__builtin_saddl_overflow"
            | "__builtin_saddll_overflow"
            | "__builtin_uadd_overflow"
            | "__builtin_uaddl_overflow"
            | "__builtin_uaddll_overflow" => {
                self.convert_overflow_arith(ctx, "overflowing_add", args)
            },

            "__builtin_sub_overflow"
            | "__builtin_ssub_overflow"
            | "__builtin_ssubl_overflow"
            | "__builtin_ssubll_overflow"
            | "__builtin_usub_overflow"
            | "__builtin_usubl_overflow"
            | "__builtin_usubll_overflow" => {
                self.convert_overflow_arith(ctx, "overflowing_sub", args)
            },

            "__builtin_mul_overflow"
            | "__builtin_smul_overflow"
            | "__builtin_smull_overflow"
            | "__builtin_smulll_overflow"
            | "__builtin_umul_overflow"
            | "__builtin_umull_overflow"
            | "__builtin_umulll_overflow" => {
                self.convert_overflow_arith(ctx, "overflowing_mul", args)
            },

            // Should be safe to always return 0 here.  "A return of 0 does not indicate that the
            // value is *not* a constant, but merely that GCC cannot prove it is a constant with
            // the specified value of the -O option. "
            "__builtin_constant_p" => Ok(WithStmts::new(mk().lit_expr(mk().int_lit(0, "")))),

            "__builtin_va_start" => {
                if ctx.is_unused() && args.len() == 2 {
                    if let Some(va_id) = self.match_vastart(args[0]) {
                        if self.is_promoted_va_decl(va_id) {
                            // `va_start` is automatically called for the promoted decl.
                            return Ok(WithStmts::new(self.panic_or_err("va_start stub")))
                        }
                    }
                }
                Err(TranslationError::generic("Unsupported va_start"))
            },
<<<<<<< HEAD
            "__builtin_va_copy" => {
                if ctx.is_unused() && args.len() == 2 {
                    if let Some((_dst_va_id, _src_va_id)) = self.match_vacopy(args[0], args[1]) {

                        let dst = self.convert_expr(ctx.used(), args[0])?;
                        let src = self.convert_expr(ctx.used(), args[1])?;

                        let path = {
                            let std_or_core = if self.tcfg.emit_no_std { "core"  } else { "std" };
                            let path = vec!["", std_or_core, "intrinsics", "va_copy"];
                            mk().path_expr(path)
                        };
                        let mut_ref_src = mk().mutbl().addr_of_expr(src.val);
                        let call_expr = mk().call_expr(path, vec![mut_ref_src] as Vec<P<Expr>>);
                        let assign_expr = mk().assign_expr(dst.val, call_expr);
                        let stmt = mk().semi_stmt(assign_expr);

                        let mut res = WithStmts::new(self.panic_or_err("va_copy stub"));
                        res.stmts.push(stmt);
                        return Ok(res);
                    }
                }
                Err(format!("Unsupported va_copy"))
            },
=======
            "__builtin_va_copy" => Err(TranslationError::generic(
                "va_copy not supported"
            )),
>>>>>>> 087181d6
            "__builtin_va_end" => {
                if ctx.is_unused() && args.len() == 1 {
                    if let Some(va_id) = self.match_vaend(args[0]) {
                        if self.is_promoted_va_decl(va_id)  {
                            // no need to call end on `va_end` on `va_list` promoted to arg
                            return Ok(WithStmts::new(self.panic_or_err("va_end stub")))
                        } else if self.is_copied_va_decl(va_id)  {
                            // call to `va_end` on non-promoted `va_list`

                            let val = self.convert_expr(ctx.used(), args[0])?;

                            let path = {
                                let std_or_core = if self.tcfg.emit_no_std { "core"  } else { "std" };
                                let path = vec!["", std_or_core, "intrinsics", "va_end"];
                                mk().path_expr(path)
                            };
                            let ref_val = mk().mutbl().addr_of_expr(val.val);
                            let call_expr = mk().call_expr(path, vec![ref_val] as Vec<P<Expr>>);

                            let stmt = mk().semi_stmt(call_expr);

                            let mut res = WithStmts::new(self.panic_or_err("va_end stub"));
                            res.stmts.push(stmt);
                            return Ok(res);

                            // return Ok(WithStmts::new(self.panic("va_end stub")))
                        }
                    }
                }
                Err(TranslationError::generic("Unsupported va_end"))
            },

            "__builtin_alloca" => {
                let count = self.convert_expr(ctx.used(), args[0])?;
                let mut stmts = count.stmts;

                let alloca_name = self.renamer.borrow_mut().fresh();
                let zero_elem = mk().lit_expr(mk().int_lit(0, LitIntType::Unsuffixed));
                stmts.push(mk().local_stmt(P(mk().local(
                    mk().mutbl().ident_pat(&alloca_name),
                    None as Option<P<Ty>>,
                    Some(vec_expr(zero_elem, cast_int(count.val, "usize"))),
                ))));
                Ok(WithStmts {
                    stmts,
                    val: mk().method_call_expr(
                        mk().ident_expr(&alloca_name),
                        "as_mut_ptr",
                        vec![] as Vec<P<Expr>>,
                    ),
                })
            },

            // SIMD builtins:
            "__builtin_ia32_pshufw" =>
                self.convert_simd_builtin(ctx, "_mm_shuffle_pi16", args),
            "__builtin_ia32_shufps" =>
                self.convert_simd_builtin(ctx, "_mm_shuffle_ps", args),
            "__builtin_ia32_shufpd" =>
                self.convert_simd_builtin(ctx, "_mm_shuffle_pd", args),
            "__builtin_ia32_shufps256" =>
                self.convert_simd_builtin(ctx, "_mm256_shuffle_ps", args),
            "__builtin_ia32_shufpd256" =>
                self.convert_simd_builtin(ctx, "_mm256_shuffle_pd", args),
            "__builtin_ia32_pshufd" =>
                self.convert_simd_builtin(ctx, "_mm_shuffle_epi32", args),
            "__builtin_ia32_pshufhw" =>
                self.convert_simd_builtin(ctx, "_mm_shufflehi_epi16", args),
            "__builtin_ia32_pshuflw" =>
                self.convert_simd_builtin(ctx, "_mm_shufflelo_epi16", args),
            "__builtin_ia32_pslldqi128_byteshift" =>
                self.convert_simd_builtin(ctx, "_mm_slli_si128", args),
            "__builtin_ia32_pshufd256" =>
                self.convert_simd_builtin(ctx, "_mm256_shuffle_epi32", args),
            "__builtin_ia32_pshufhw256" =>
                self.convert_simd_builtin(ctx, "_mm256_shufflehi_epi16", args),
            "__builtin_ia32_pshuflw256" =>
                self.convert_simd_builtin(ctx, "_mm256_shufflelo_epi16", args),
            "__builtin_ia32_vec_ext_v4si" =>
                self.convert_simd_builtin(ctx, "_mm_extract_epi32", args),
            "__builtin_ia32_vec_ext_v16qi" =>
                self.convert_simd_builtin(ctx, "_mm_extract_epi8", args),
            "__builtin_ia32_vec_ext_v2di" =>
                self.convert_simd_builtin(ctx, "_mm_extract_epi64", args),
            "__builtin_ia32_roundps" =>
                self.convert_simd_builtin(ctx, "_mm_round_ps", args),
            "__builtin_ia32_roundss" =>
                self.convert_simd_builtin(ctx, "_mm_round_ss", args),
            "__builtin_ia32_roundpd" =>
                self.convert_simd_builtin(ctx, "_mm_round_pd", args),
            "__builtin_ia32_roundsd" =>
                self.convert_simd_builtin(ctx, "_mm_round_sd", args),
            "__builtin_ia32_blendpd" =>
                self.convert_simd_builtin(ctx, "_mm_blend_pd", args),
            "__builtin_ia32_blendps" =>
                self.convert_simd_builtin(ctx, "_mm_blend_ps", args),
            "__builtin_ia32_pblendw128" =>
                self.convert_simd_builtin(ctx, "_mm_blend_epi16", args),
            "__builtin_ia32_dpps" =>
                self.convert_simd_builtin(ctx, "_mm_dp_ps", args),
            "__builtin_ia32_dppd" =>
                self.convert_simd_builtin(ctx, "_mm_dp_pd", args),
            "__builtin_ia32_insertps128" =>
                self.convert_simd_builtin(ctx, "_mm_insert_ps", args),
            "__builtin_ia32_vec_ext_v4sf" =>
                self.convert_simd_builtin(ctx, "_mm_extract_ps", args),
            "__builtin_ia32_vec_set_v16qi" =>
                self.convert_simd_builtin(ctx, "_mm_insert_epi8", args),
            "__builtin_ia32_vec_set_v2di" =>
                self.convert_simd_builtin(ctx, "_mm_insert_epi64", args),
            "__builtin_ia32_mpsadbw128" =>
                self.convert_simd_builtin(ctx, "_mm_mpsadbw_epu8", args),
            "__builtin_ia32_pcmpistrm128" =>
                self.convert_simd_builtin(ctx, "_mm_cmpistrm", args),
            "__builtin_ia32_pcmpistri128" =>
                self.convert_simd_builtin(ctx, "_mm_cmpistri", args),
            "__builtin_ia32_pcmpestrm128" =>
                self.convert_simd_builtin(ctx, "_mm_cmpestrm", args),
            "__builtin_ia32_pcmpistria128" =>
                self.convert_simd_builtin(ctx, "_mm_cmpistra", args),
            "__builtin_ia32_pcmpistric128" =>
                self.convert_simd_builtin(ctx, "_mm_cmpistrc", args),
            "__builtin_ia32_pcmpistrio128" =>
                self.convert_simd_builtin(ctx, "_mm_cmpistro", args),
            "__builtin_ia32_pcmpistris128" =>
                self.convert_simd_builtin(ctx, "_mm_cmpistrs", args),
            "__builtin_ia32_pcmpistriz128" =>
                self.convert_simd_builtin(ctx, "_mm_cmpistrz", args),
            "__builtin_ia32_pcmpestria128" =>
                self.convert_simd_builtin(ctx, "_mm_cmpestra", args),
            "__builtin_ia32_pcmpestric128" =>
                self.convert_simd_builtin(ctx, "_mm_cmpestrc", args),
            "__builtin_ia32_pcmpestrio128" =>
                self.convert_simd_builtin(ctx, "_mm_cmpestro", args),
            "__builtin_ia32_pcmpestris128" =>
                self.convert_simd_builtin(ctx, "_mm_cmpestrs", args),
            "__builtin_ia32_pcmpestriz128" =>
                self.convert_simd_builtin(ctx, "_mm_cmpestrz", args),

            "__sync_val_compare_and_swap_1" |
            "__sync_val_compare_and_swap_2" |
            "__sync_val_compare_and_swap_4" |
            "__sync_val_compare_and_swap_8" |
            "__sync_val_compare_and_swap_16" |
            "__sync_bool_compare_and_swap_1" |
            "__sync_bool_compare_and_swap_2" |
            "__sync_bool_compare_and_swap_4" |
            "__sync_bool_compare_and_swap_8" |
            "__sync_bool_compare_and_swap_16" => {
                self.use_feature("core_intrinsics");

                // Emit `atomic_cxchg(a0, a1, a2).idx`
                let atomic_cxchg = mk().path_expr(vec!["", std_or_core, "intrinsics", "atomic_cxchg"]);
                let arg0 = self.convert_expr(ctx.used(), args[0])?;
                let arg1 = self.convert_expr(ctx.used(), args[1])?;
                let arg2 = self.convert_expr(ctx.used(), args[2])?;
                Ok(arg0.and_then(|arg0| arg1.and_then(|arg1| arg2.and_then(|arg2| {
                    let call = mk().call_expr(atomic_cxchg, vec![arg0, arg1, arg2]);
                    let field_idx = if builtin_name.starts_with("__sync_val") {
                        "0"
                    } else {
                        "1"
                    };
                    let call_expr = mk().field_expr(call, field_idx);
                    self.convert_side_effects_expr(ctx, vec![], call_expr,
                                                   "Builtin is not supposed to be used")
                }))))
            },

            "__sync_fetch_and_add_1" |
            "__sync_fetch_and_add_2" |
            "__sync_fetch_and_add_4" |
            "__sync_fetch_and_add_8" |
            "__sync_fetch_and_add_16" |
            "__sync_fetch_and_sub_1" |
            "__sync_fetch_and_sub_2" |
            "__sync_fetch_and_sub_4" |
            "__sync_fetch_and_sub_8" |
            "__sync_fetch_and_sub_16" |
            "__sync_fetch_and_or_1" |
            "__sync_fetch_and_or_2" |
            "__sync_fetch_and_or_4" |
            "__sync_fetch_and_or_8" |
            "__sync_fetch_and_or_16" |
            "__sync_fetch_and_and_1" |
            "__sync_fetch_and_and_2" |
            "__sync_fetch_and_and_4" |
            "__sync_fetch_and_and_8" |
            "__sync_fetch_and_and_16" |
            "__sync_fetch_and_xor_1" |
            "__sync_fetch_and_xor_2" |
            "__sync_fetch_and_xor_4" |
            "__sync_fetch_and_xor_8" |
            "__sync_fetch_and_xor_16" |
            "__sync_fetch_and_nand_1" |
            "__sync_fetch_and_nand_2" |
            "__sync_fetch_and_nand_4" |
            "__sync_fetch_and_nand_8" |
            "__sync_fetch_and_nand_16" |
            "__sync_add_and_fetch_1" |
            "__sync_add_and_fetch_2" |
            "__sync_add_and_fetch_4" |
            "__sync_add_and_fetch_8" |
            "__sync_add_and_fetch_16" |
            "__sync_sub_and_fetch_1" |
            "__sync_sub_and_fetch_2" |
            "__sync_sub_and_fetch_4" |
            "__sync_sub_and_fetch_8" |
            "__sync_sub_and_fetch_16" |
            "__sync_or_and_fetch_1" |
            "__sync_or_and_fetch_2" |
            "__sync_or_and_fetch_4" |
            "__sync_or_and_fetch_8" |
            "__sync_or_and_fetch_16" |
            "__sync_and_and_fetch_1" |
            "__sync_and_and_fetch_2" |
            "__sync_and_and_fetch_4" |
            "__sync_and_and_fetch_8" |
            "__sync_and_and_fetch_16" |
            "__sync_xor_and_fetch_1" |
            "__sync_xor_and_fetch_2" |
            "__sync_xor_and_fetch_4" |
            "__sync_xor_and_fetch_8" |
            "__sync_xor_and_fetch_16" |
            "__sync_nand_and_fetch_1" |
            "__sync_nand_and_fetch_2" |
            "__sync_nand_and_fetch_4" |
            "__sync_nand_and_fetch_8" |
            "__sync_nand_and_fetch_16" => {
                self.use_feature("core_intrinsics");

                let (func_name, binary_op, is_nand) = if builtin_name.contains("_add_") {
                    ("atomic_xadd", BinOpKind::Add, false)
                } else if builtin_name.contains("_sub_") {
                    ("atomic_xsub", BinOpKind::Sub, false)
                } else if builtin_name.contains("_or_") {
                    ("atomic_or", BinOpKind::BitOr, false)
                } else if builtin_name.contains("_xor_") {
                    ("atomic_xor", BinOpKind::BitXor, false)
                } else if builtin_name.contains("_nand_") {
                    ("atomic_nand", BinOpKind::BitAnd, true)
                } else {
                    // We can't explicitly check for "_and_" since they all contain it
                    ("atomic_and", BinOpKind::BitAnd, false)
                };

                // Emit `atomic_func(a0, a1) (op a1)?`
                let atomic_func = mk().path_expr(vec!["", std_or_core, "intrinsics", func_name]);
                let arg0 = self.convert_expr(ctx.used(), args[0])?;
                let arg1 = self.convert_expr(ctx.used(), args[1])?;
                if builtin_name.starts_with("__sync_fetch") {
                    // __sync_fetch_and_XXX
                    Ok(arg0.and_then(|arg0| arg1.and_then(|arg1| {
                        let call_expr = mk().call_expr(atomic_func, vec![arg0, arg1]);
                        self.convert_side_effects_expr(ctx, vec![], call_expr,
                                                       "Builtin is not supposed to be used")
                    })))
                } else {
                    // __sync_XXX_and_fetch
                    Ok(arg0.and_then(|arg0| arg1.and_then(|arg1| {
                        // Since the value of `arg1` is used twice, we need to copy
                        // it into a local temporary so we don't duplicate any side-effects
                        // To preserve ordering of side-effects, we also do this for arg0
                        let arg0_name = self.renamer.borrow_mut().fresh();
                        let arg0_let = mk().local_stmt(P(mk().local(
                            mk().ident_pat(&arg0_name),
                            None as Option<P<Ty>>,
                            Some(arg0))));

                        let arg1_name = self.renamer.borrow_mut().fresh();
                        let arg1_let = mk().local_stmt(P(mk().local(
                            mk().ident_pat(&arg1_name),
                            None as Option<P<Ty>>,
                            Some(arg1))));

                        let call = mk().call_expr(atomic_func,
                                                  vec![mk().ident_expr(&arg0_name),
                                                       mk().ident_expr(&arg1_name)]);
                        let val = mk().binary_expr(binary_op, call, mk().ident_expr(arg1_name));
                        let val = if is_nand {
                            // For nand, return `!(atomic_nand(arg0, arg1) & arg1)`
                            mk().unary_expr(UnOp::Not, val)
                        } else {
                            val
                        };
                        self.convert_side_effects_expr(ctx, vec![arg0_let, arg1_let], val,
                                                       "Builtin is not supposed to be used")
                    })))
                }
            },

            "__sync_synchronize" => {
                self.use_feature("core_intrinsics");

                let atomic_func = mk().path_expr(vec!["", std_or_core, "intrinsics", "atomic_fence"]);
                let call_expr = mk().call_expr(atomic_func, vec![] as Vec<P<Expr>>);
                Ok(self.convert_side_effects_expr(ctx, vec![], call_expr,
                                                  "Builtin is not supposed to be used"))
            },

            "__sync_lock_test_and_set_1" |
            "__sync_lock_test_and_set_2" |
            "__sync_lock_test_and_set_4" |
            "__sync_lock_test_and_set_8" |
            "__sync_lock_test_and_set_16" => {
                self.use_feature("core_intrinsics");

                // Emit `atomic_xchg_acq(arg0, arg1)`
                let atomic_func = mk().path_expr(vec!["", std_or_core, "intrinsics", "atomic_xchg_acq"]);
                let arg0 = self.convert_expr(ctx.used(), args[0])?;
                let arg1 = self.convert_expr(ctx.used(), args[1])?;
                Ok(arg0.and_then(|arg0| arg1.and_then(|arg1| {
                    let call_expr = mk().call_expr(atomic_func, vec![arg0, arg1]);
                    self.convert_side_effects_expr(ctx, vec![], call_expr,
                                                   "Builtin is not supposed to be used")
                })))
            },

            "__sync_lock_release_1" |
            "__sync_lock_release_2" |
            "__sync_lock_release_4" |
            "__sync_lock_release_8" |
            "__sync_lock_release_16" => {
                self.use_feature("core_intrinsics");

                // Emit `atomic_store_rel(arg0, 0)`
                let atomic_func = mk().path_expr(vec!["", std_or_core, "intrinsics", "atomic_store_rel"]);
                let arg0 = self.convert_expr(ctx.used(), args[0])?;
                Ok(arg0.and_then(|arg0| {
                    let zero = mk().lit_expr(mk().int_lit(0, ""));
                    let call_expr = mk().call_expr(atomic_func, vec![arg0, zero]);
                    self.convert_side_effects_expr(ctx, vec![], call_expr,
                                                   "Builtin is not supposed to be used")
                }))
            },

            _ => Err(format_err!("Unimplemented builtin: {}", builtin_name).into()),
        }
    }

    // This translation logic handles converting code that uses
    // https://gcc.gnu.org/onlinedocs/gcc/Integer-Overflow-Builtins.html
    fn convert_overflow_arith(
        &self,
        ctx: ExprContext,
        method_name: &str,
        args: &[CExprId],
    ) -> Result<WithStmts<P<Expr>>, TranslationError> {
        let a = self.convert_expr(ctx.used(), args[0])?;
        let mut b = self.convert_expr(ctx.used(), args[1])?;
        let mut c = self.convert_expr(ctx.used(), args[2])?;

        let overflowing = mk().method_call_expr(a.val, method_name, vec![b.val]);
        let sum_name = self.renamer.borrow_mut().fresh();
        let over_name = self.renamer.borrow_mut().fresh();
        let overflow_let = mk().local_stmt(P(mk().local(
            mk().tuple_pat(vec![
                mk().ident_pat(&sum_name),
                mk().ident_pat(over_name.clone()),
            ]),
            None as Option<P<Ty>>,
            Some(overflowing),
        )));

        let out_assign = mk().assign_expr(
            mk().unary_expr(ast::UnOp::Deref, c.val),
            mk().ident_expr(&sum_name),
        );

        let mut stmts = a.stmts;
        stmts.append(&mut b.stmts);
        stmts.append(&mut c.stmts);
        stmts.push(overflow_let);
        stmts.push(mk().expr_stmt(out_assign));

        Ok(WithStmts {
            stmts,
            val: mk().ident_expr(over_name),
        })
    }

    /// Convert a builtin_memcpy use by calling into libc's memcpy directly.
    fn convert_memcpy(
        &self,
        ctx: ExprContext,
        args: &[CExprId],
    ) -> Result<WithStmts<P<Expr>>, TranslationError> {
        let memcpy = mk().path_expr(vec!["", "libc", "memcpy"]);
        let dst = self.convert_expr(ctx.used(), args[0])?;
        let mut src = self.convert_expr(ctx.used(), args[1])?;
        let mut len = self.convert_expr(ctx.used(), args[2])?;
        let size_t = mk().path_ty(vec!["libc", "size_t"]);
        let len1 = mk().cast_expr(len.val, size_t);
        let memcpy_expr = mk().call_expr(memcpy, vec![dst.val, src.val, len1]);

        let mut stmts = dst.stmts;
        stmts.append(&mut src.stmts);
        stmts.append(&mut len.stmts);

        let val =
            if ctx.is_used() {
                memcpy_expr
            } else {
                stmts.push(mk().semi_stmt(memcpy_expr));
                self.panic_or_err("__builtin_memcpy not used")
            };

        Ok(WithStmts { stmts, val })
    }
}<|MERGE_RESOLUTION|>--- conflicted
+++ resolved
@@ -139,7 +139,6 @@
                 }
                 Err(TranslationError::generic("Unsupported va_start"))
             },
-<<<<<<< HEAD
             "__builtin_va_copy" => {
                 if ctx.is_unused() && args.len() == 2 {
                     if let Some((_dst_va_id, _src_va_id)) = self.match_vacopy(args[0], args[1]) {
@@ -162,13 +161,8 @@
                         return Ok(res);
                     }
                 }
-                Err(format!("Unsupported va_copy"))
-            },
-=======
-            "__builtin_va_copy" => Err(TranslationError::generic(
-                "va_copy not supported"
-            )),
->>>>>>> 087181d6
+                Err(TranslationError::generic("Unsupported va_copy"))
+            },
             "__builtin_va_end" => {
                 if ctx.is_unused() && args.len() == 1 {
                     if let Some(va_id) = self.match_vaend(args[0]) {
