--- conflicted
+++ resolved
@@ -269,12 +269,8 @@
     // Translation state and utilities
     type_converter: RefCell<TypeConverter>,
     renamer: RefCell<Renamer<CDeclId>>,
-<<<<<<< HEAD
-    zero_inits: RefCell<IndexMap<CDeclId, Result<P<Expr>, String>>>,
+    zero_inits: RefCell<IndexMap<CDeclId, Result<P<Expr>, TranslationError>>>,
     function_context: RefCell<FunContext>,
-=======
-    zero_inits: RefCell<IndexMap<CDeclId, Result<P<Expr>, TranslationError>>>,
->>>>>>> 087181d6
 
     // Comment support
     pub comment_context: RefCell<CommentContext>, // Incoming comments
@@ -1469,20 +1465,9 @@
             .any(|&(_, _, typ)| Self::is_inner_type_valist(&self.ast_context, typ));
         if is_variadic || is_valist {
             if let Some(body_id) = body {
-<<<<<<< HEAD
                 if !self.is_well_formed_variadic(body_id) {
-                    return Err(format!(
-                            "Failed to translate {}; unsupported variadic function.", name));
-=======
-                match self.well_formed_variadic(body_id) {
-                    None =>
-                        return Err(format_err!(
-                            "Failed to translate {}; unsupported variadic function.", name).into()),
-                    Some(va_id) => {
-                        self.register_va_arg(va_id);
-                        ctx.va_decl = Some(va_id);
-                    }
->>>>>>> 087181d6
+                    return Err(format_err!(
+                            "Failed to translate {}; unsupported variadic function.", name).into());
                 }
             }
         }
@@ -1823,15 +1808,10 @@
         false
     }
 
-<<<<<<< HEAD
-    pub fn convert_decl_stmt_info(&self, ctx: ExprContext, decl_id: CDeclId) -> Result<cfg::DeclStmtInfo, String> {
+    pub fn convert_decl_stmt_info(&self, ctx: ExprContext, decl_id: CDeclId) -> Result<cfg::DeclStmtInfo, TranslationError> {
         if self.is_promoted_va_decl(decl_id) {
             // `va_list` decl was promoted to arg
             self.use_feature("c_variadic");
-=======
-    pub fn convert_decl_stmt_info(&self, ctx: ExprContext, decl_id: CDeclId) -> Result<cfg::DeclStmtInfo, TranslationError> {
-        if ctx.is_va_decl(decl_id) {
->>>>>>> 087181d6
             return Ok(cfg::DeclStmtInfo::empty())
         } 
 
